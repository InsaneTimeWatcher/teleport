/*
Copyright 2019 Gravitational, Inc.

Licensed under the Apache License, Version 2.0 (the "License");
you may not use this file except in compliance with the License.
You may obtain a copy of the License at

    http://www.apache.org/licenses/LICENSE-2.0

Unless required by applicable law or agreed to in writing, software
distributed under the License is distributed on an "AS IS" BASIS,
WITHOUT WARRANTIES OR CONDITIONS OF ANY KIND, either express or implied.
See the License for the specific language governing permissions and
limitations under the License.
*/

import React, { useRef } from 'react';
import styled from 'styled-components';
import { Close as CloseIcon } from 'design/Icon';
import { ButtonIcon, Text } from 'design';

import LinearProgress from 'teleterm/ui/components/LinearProgress';

import { useTabDnD } from './useTabDnD';

type TabItemProps = {
  index?: number;
  name?: string;
  active?: boolean;
  closeTabTooltip?: string;
  isLoading?: boolean;
  onClick?(): void;
  onClose?(): void;
  onMoved?(oldIndex: number, newIndex: number): void;
  onContextMenu?(): void;
};

export function TabItem(props: TabItemProps) {
  const {
    name,
    active,
    onClick,
    onClose,
    index,
    onMoved,
    isLoading,
    onContextMenu,
    closeTabTooltip,
  } = props;
  const ref = useRef<HTMLDivElement>(null);
  const canDrag = !!onMoved;
  const { isDragging } = useTabDnD({
    index,
    onDrop: onMoved,
    ref,
    canDrag,
  });

  const handleClose = (event: MouseEvent) => {
    event.stopPropagation();
    onClose?.();
  };

  return (
    <StyledTabItem
      onClick={onClick}
      onContextMenu={onContextMenu}
      ref={ref}
      active={active}
      dragging={isDragging}
      title={name}
      canDrag={canDrag}
    >
      <Title color="inherit" fontWeight={700} fontSize="12px">
        {name}
      </Title>
      {isLoading && active && <LinearProgress transparentBackground={true} />}
      {onClose && (
        <ButtonIcon
          size={0}
          mr={1}
          title={closeTabTooltip}
          css={`
            transition: none;
          `}
          onClick={handleClose}
        >
          <CloseIcon fontSize="16px" />
        </ButtonIcon>
      )}
    </StyledTabItem>
  );
}

const StyledTabItem = styled.div(({ theme, active, dragging, canDrag }) => {
  const styles: any = {
    display: 'flex',
    flexBasis: '0',
    flexGrow: '1',
    opacity: '1',
    color: theme.colors.text.slightlyMuted,
    alignItems: 'center',
    minWidth: '0',
    height: '100%',
    border: 'none',
    borderRadius: '8px 8px 0 0',
    '&:hover, &:focus': {
<<<<<<< HEAD
      color: theme.colors.text.primary,
=======
      color: theme.colors.text.main,
>>>>>>> 98d3eeef
      transition: 'color .3s',
    },
    position: 'relative',
  };

  if (active) {
    styles['backgroundColor'] = theme.colors.levels.sunken;
<<<<<<< HEAD
    styles['color'] = theme.colors.text.primary;
=======
    styles['color'] = theme.colors.text.main;
>>>>>>> 98d3eeef
    styles['transition'] = 'none';
  }

  if (dragging) {
    styles['opacity'] = 0;
  }

  if (canDrag) {
    styles['cursor'] = 'pointer';
  }

  return styles;
});

const Title = styled(Text)`
  display: block;
  cursor: pointer;
  outline: none;
  color: inherit;
  font-family: inherit;
  line-height: 32px;
  background-color: transparent;
  white-space: nowrap;
  padding-left: 12px;
  border: none;
  min-width: 0;
  width: 100%;
`;<|MERGE_RESOLUTION|>--- conflicted
+++ resolved
@@ -105,11 +105,7 @@
     border: 'none',
     borderRadius: '8px 8px 0 0',
     '&:hover, &:focus': {
-<<<<<<< HEAD
-      color: theme.colors.text.primary,
-=======
       color: theme.colors.text.main,
->>>>>>> 98d3eeef
       transition: 'color .3s',
     },
     position: 'relative',
@@ -117,11 +113,7 @@
 
   if (active) {
     styles['backgroundColor'] = theme.colors.levels.sunken;
-<<<<<<< HEAD
-    styles['color'] = theme.colors.text.primary;
-=======
     styles['color'] = theme.colors.text.main;
->>>>>>> 98d3eeef
     styles['transition'] = 'none';
   }
 
