--- conflicted
+++ resolved
@@ -47,11 +47,8 @@
     <IconBox IconCmpt={Icon.ArrowBack} text="ArrowBack" />
     <IconBox IconCmpt={Icon.ArrowDown} text="ArrowDown" />
     <IconBox IconCmpt={Icon.ArrowForward} text="ArrowForward" />
-<<<<<<< HEAD
     <IconBox IconCmpt={Icon.ArrowRight} text="ArrowRight" />
-=======
     <IconBox IconCmpt={Icon.ArrowUp} text="ArrowUp" />
->>>>>>> 8ecbd4b6
     <IconBox IconCmpt={Icon.BookOpenText} text="BookOpenText" />
     <IconBox IconCmpt={Icon.Bubble} text="Bubble" />
     <IconBox IconCmpt={Icon.CCAmex} text="CCAmex" />
