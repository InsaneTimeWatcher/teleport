module github.com/gravitational/teleport

go 1.19

require (
	cloud.google.com/go/container v1.10.0
	cloud.google.com/go/firestore v1.9.0
	cloud.google.com/go/iam v0.10.0
	cloud.google.com/go/kms v1.8.0
	cloud.google.com/go/storage v1.28.1
	github.com/Azure/azure-sdk-for-go/sdk/azcore v1.3.1
	github.com/Azure/azure-sdk-for-go/sdk/azidentity v1.2.1
	github.com/Azure/azure-sdk-for-go/sdk/resourcemanager/compute/armcompute/v3 v3.0.1
	github.com/Azure/azure-sdk-for-go/sdk/resourcemanager/containerservice/armcontainerservice/v2 v2.3.0
	github.com/Azure/azure-sdk-for-go/sdk/resourcemanager/mysql/armmysql v1.0.0
	github.com/Azure/azure-sdk-for-go/sdk/resourcemanager/mysql/armmysqlflexibleservers v1.0.0
	github.com/Azure/azure-sdk-for-go/sdk/resourcemanager/postgresql/armpostgresql v1.0.0
	github.com/Azure/azure-sdk-for-go/sdk/resourcemanager/postgresql/armpostgresqlflexibleservers v1.1.0
	github.com/Azure/azure-sdk-for-go/sdk/resourcemanager/redis/armredis/v2 v2.1.0
	github.com/Azure/azure-sdk-for-go/sdk/resourcemanager/redisenterprise/armredisenterprise v1.0.0
	github.com/Azure/azure-sdk-for-go/sdk/resourcemanager/sql/armsql v1.0.0
	github.com/Azure/azure-sdk-for-go/sdk/resourcemanager/subscription/armsubscription v1.0.0
	github.com/Azure/go-ansiterm v0.0.0-20210617225240-d185dfc1b5a1
	github.com/HdrHistogram/hdrhistogram-go v1.1.2
	github.com/Microsoft/go-winio v0.6.0
	github.com/ThalesIgnite/crypto11 v1.2.5
	github.com/alicebob/miniredis/v2 v2.30.0
	github.com/aquasecurity/libbpfgo v0.4.5-libbpf-1.0.1
	github.com/armon/go-radix v1.0.0
	github.com/aws/aws-sdk-go v1.44.199
	github.com/aws/aws-sdk-go-v2 v1.17.4
	github.com/aws/aws-sdk-go-v2/config v1.18.12
	github.com/aws/aws-sdk-go-v2/credentials v1.13.12
	github.com/aws/aws-sdk-go-v2/feature/ec2/imds v1.12.22
	github.com/aws/aws-sdk-go-v2/service/ec2 v1.85.0
	github.com/aws/aws-sdk-go-v2/service/sts v1.18.3
	github.com/aws/aws-sigv4-auth-cassandra-gocql-driver-plugin v0.0.0-20220331165046-e4d000c0d6a6
	github.com/beevik/etree v1.1.0
	github.com/bufbuild/connect-go v1.5.1
	github.com/coreos/go-oidc v2.1.0+incompatible // replaced
	github.com/coreos/go-semver v0.3.1
	github.com/creack/pty v1.1.18
	github.com/crewjam/saml v0.4.12
	github.com/datastax/go-cassandra-native-protocol v0.0.0-20220706104457-5e8aad05cf90
	github.com/dustin/go-humanize v1.0.1
	github.com/elastic/go-elasticsearch/v8 v8.6.0
	github.com/flynn/hid v0.0.0-20190502022136-f1b9b6cc019a
	github.com/flynn/u2f v0.0.0-20180613185708-15554eb68e5d
	github.com/fsouza/fake-gcs-server v1.44.0
	github.com/fxamacker/cbor/v2 v2.4.0
	github.com/ghodss/yaml v1.0.0
	github.com/gizak/termui/v3 v3.1.0
	github.com/go-ldap/ldap/v3 v3.4.4
	github.com/go-logr/logr v1.2.3
	github.com/go-mysql-org/go-mysql v1.5.0 // replaced
	github.com/go-piv/piv-go v1.10.0
	github.com/go-redis/redis/v9 v9.0.0-rc.1 // replaced
	github.com/go-webauthn/webauthn v0.5.0
	github.com/gobuffalo/flect v1.0.0 // indirect
	github.com/gocql/gocql v1.3.1
	github.com/gofrs/flock v0.8.1
	github.com/gogo/protobuf v1.3.2 // replaced
	github.com/golang-jwt/jwt/v4 v4.4.3
	github.com/google/btree v1.1.2
	github.com/google/go-cmp v0.5.9
	github.com/google/shlex v0.0.0-20191202100458-e7afc7fbc510
	github.com/google/uuid v1.3.0
	github.com/googleapis/gax-go/v2 v2.7.0
	github.com/gorilla/websocket v1.5.0
	github.com/gravitational/configure v0.0.0-20180808141939-c3428bd84c23
	github.com/gravitational/form v0.0.0-20151109031454-c4048f792f70
	github.com/gravitational/kingpin v2.1.11-0.20220901134012-2a1956e29525+incompatible
	github.com/gravitational/license v0.0.0-20210218173955-6d8fb49b117a
	github.com/gravitational/oxy v0.0.0-20221029012416-9fbf4c444680
	github.com/gravitational/reporting v0.0.0-20210923183620-237377721140
	github.com/gravitational/roundtrip v1.0.2
	github.com/gravitational/teleport-plugins v0.0.0-20230210191358-1defd181af97
	github.com/gravitational/teleport/api v0.0.0
	github.com/gravitational/trace v1.2.1
	github.com/gravitational/ttlmap v0.0.0-20171116003245-91fd36b9004c
	github.com/grpc-ecosystem/go-grpc-middleware/providers/openmetrics/v2 v2.0.0-rc.3
	github.com/hashicorp/golang-lru v0.6.0
	github.com/jackc/pgconn v1.14.0
	github.com/jackc/pgerrcode v0.0.0-20220416144525-469b46aa5efa
	github.com/jackc/pgproto3/v2 v2.3.2
	github.com/jackc/pgx/v4 v4.18.0
	github.com/jcmturner/gokrb5/v8 v8.4.3
	github.com/johannesboyne/gofakes3 v0.0.0-20210217223559-02ffa763be97
	github.com/jonboulle/clockwork v0.3.0
	github.com/joshlf/go-acl v0.0.0-20200411065538-eae00ae38531
	github.com/json-iterator/go v1.1.12
	github.com/julienschmidt/httprouter v1.3.0 // replaced
	github.com/keys-pub/go-libfido2 v1.5.3-0.20220306005615-8ab03fb1ec27 // replaced
	github.com/mailgun/lemma v0.0.0-20170619173223-4214099fb348
	github.com/mailgun/timetools v0.0.0-20170619190023-f3a7b8ffff47
	github.com/mailgun/ttlmap v0.0.0-20170619185759-c1c17f74874f
	github.com/mattn/go-sqlite3 v1.14.16
	github.com/mdlayher/netlink v1.7.1
	github.com/microsoft/go-mssqldb v0.0.0-00010101000000-000000000000 // replaced
	github.com/mitchellh/mapstructure v1.5.0
	github.com/moby/term v0.0.0-20221128092401-c43b287e0e0f
	github.com/pavlo-v-chernykh/keystore-go/v4 v4.4.1
	github.com/pkg/sftp v1.13.5 // replaced
	github.com/pquerna/otp v1.4.0
	github.com/prometheus/client_golang v1.14.0
	github.com/prometheus/client_model v0.3.0
	github.com/prometheus/common v0.39.0
	github.com/russellhaering/gosaml2 v0.8.1
	github.com/russellhaering/goxmldsig v1.2.0
	github.com/schollz/progressbar/v3 v3.13.0
	github.com/sethvargo/go-diceware v0.3.0
	github.com/sirupsen/logrus v1.9.0 // replaced
	github.com/snowflakedb/gosnowflake v1.6.17
	github.com/stretchr/testify v1.8.1
	github.com/ucarion/urlpath v0.0.0-20200424170820-7ccc79b76bbb
	github.com/vulcand/predicate v1.2.0 // replaced
	go.etcd.io/etcd/api/v3 v3.5.7
	go.etcd.io/etcd/client/v3 v3.5.7
	go.mongodb.org/mongo-driver v1.10.4
	go.mozilla.org/pkcs7 v0.0.0-20210826202110-33d05740a352
	go.opentelemetry.io/contrib/instrumentation/google.golang.org/grpc/otelgrpc v0.39.0
	go.opentelemetry.io/contrib/instrumentation/net/http/otelhttp v0.39.0
	go.opentelemetry.io/otel v1.13.0
	go.opentelemetry.io/otel/exporters/otlp/otlptrace v1.13.0
	go.opentelemetry.io/otel/exporters/otlp/otlptrace/otlptracegrpc v1.13.0
	go.opentelemetry.io/otel/exporters/otlp/otlptrace/otlptracehttp v1.13.0
	go.opentelemetry.io/otel/sdk v1.13.0
	go.opentelemetry.io/otel/trace v1.13.0
	go.opentelemetry.io/proto/otlp v0.19.0
	golang.org/x/crypto v0.6.0 // replaced
	golang.org/x/exp v0.0.0-20230116083435-1de6713980de
	golang.org/x/mod v0.8.0
<<<<<<< HEAD
	golang.org/x/net v0.6.0
	golang.org/x/oauth2 v0.4.0
=======
	golang.org/x/net v0.7.0
	golang.org/x/oauth2 v0.5.0
>>>>>>> a15e9874
	golang.org/x/sync v0.1.0
	golang.org/x/sys v0.5.0
	golang.org/x/term v0.5.0
	golang.org/x/text v0.7.0
	google.golang.org/api v0.109.0
	google.golang.org/genproto v0.0.0-20230209215440-0dfe4f8abfcc
	google.golang.org/grpc v1.53.0
	google.golang.org/grpc/examples v0.0.0-20221010194801-c67245195065
	google.golang.org/protobuf v1.28.1
	gopkg.in/check.v1 v1.0.0-20201130134442-10cb98267c6c
	gopkg.in/ini.v1 v1.67.0
	gopkg.in/square/go-jose.v2 v2.6.0
	gopkg.in/yaml.v2 v2.4.0
	gopkg.in/yaml.v3 v3.0.1
	k8s.io/api v0.26.1
	k8s.io/apiextensions-apiserver v0.26.1
	k8s.io/apimachinery v0.26.1
	k8s.io/apiserver v0.26.1
	k8s.io/cli-runtime v0.26.1
	k8s.io/client-go v0.26.1
	k8s.io/component-base v0.26.1
	k8s.io/klog/v2 v2.90.0
	k8s.io/kubectl v0.26.1
	k8s.io/utils v0.0.0-20221128185143-99ec85e7a448
	sigs.k8s.io/controller-runtime v0.14.4
	sigs.k8s.io/controller-tools v0.11.3
	sigs.k8s.io/yaml v1.3.0
)

// Indirect mailgun dependencies.
// Updating causes breaking changes.
require (
	github.com/mailgun/metrics v0.0.0-20150124003306-2b3c4565aafd // indirect
	github.com/mailgun/minheap v0.0.0-20170619185613-3dbe6c6bf55f // indirect
)

require (
	cloud.google.com/go v0.109.0 // indirect
	cloud.google.com/go/compute v1.18.0 // indirect
	cloud.google.com/go/compute/metadata v0.2.3 // indirect
	cloud.google.com/go/longrunning v0.4.0 // indirect
	cloud.google.com/go/pubsub v1.28.0 // indirect
	github.com/99designs/go-keychain v0.0.0-20191008050251-8e49817e8af4 // indirect
	github.com/99designs/keyring v1.2.2 // indirect
	github.com/Azure/azure-pipeline-go v0.2.3 // indirect
	github.com/Azure/azure-sdk-for-go/sdk/internal v1.1.2 // indirect
	github.com/Azure/azure-storage-blob-go v0.15.0 // indirect
	github.com/Azure/go-autorest/autorest/adal v0.9.20 // indirect
	github.com/Azure/go-ntlmssp v0.0.0-20220621081337-cb9428e4ac1e // indirect
	github.com/AzureAD/microsoft-authentication-library-for-go v0.8.1 // indirect
	github.com/MakeNowJust/heredoc v1.0.0 // indirect
	github.com/alecthomas/assert v1.0.0 // indirect
	github.com/alecthomas/template v0.0.0-20190718012654-fb15b899a751 // indirect
	github.com/alecthomas/units v0.0.0-20211218093645-b94a6e3cc137 // indirect
	github.com/alicebob/gopher-json v0.0.0-20200520072559-a9ecdc9d1d3a // indirect
	github.com/apache/arrow/go/arrow v0.0.0-20211112161151-bc219186db40 // indirect
	github.com/aws/aws-sdk-go-v2/aws/protocol/eventstream v1.4.10 // indirect
	github.com/aws/aws-sdk-go-v2/feature/s3/manager v1.11.45 // indirect
	github.com/aws/aws-sdk-go-v2/internal/configsources v1.1.28 // indirect
	github.com/aws/aws-sdk-go-v2/internal/endpoints/v2 v2.4.22 // indirect
	github.com/aws/aws-sdk-go-v2/internal/ini v1.3.29 // indirect
	github.com/aws/aws-sdk-go-v2/internal/v4a v1.0.18 // indirect
	github.com/aws/aws-sdk-go-v2/service/internal/accept-encoding v1.9.11 // indirect
	github.com/aws/aws-sdk-go-v2/service/internal/checksum v1.1.22 // indirect
	github.com/aws/aws-sdk-go-v2/service/internal/presigned-url v1.9.22 // indirect
	github.com/aws/aws-sdk-go-v2/service/internal/s3shared v1.13.21 // indirect
	github.com/aws/aws-sdk-go-v2/service/s3 v1.29.6 // indirect
	github.com/aws/aws-sdk-go-v2/service/sso v1.12.1 // indirect
	github.com/aws/aws-sdk-go-v2/service/ssooidc v1.14.1 // indirect
	github.com/aws/smithy-go v1.13.5 // indirect
	github.com/beorn7/perks v1.0.1 // indirect
	github.com/blang/semver/v4 v4.0.0 // indirect
	github.com/boombuler/barcode v1.0.1 // indirect
	github.com/cenkalti/backoff/v4 v4.2.0 // indirect
	github.com/cespare/xxhash/v2 v2.2.0 // indirect
	github.com/chai2010/gettext-go v1.0.2 // indirect
	github.com/coreos/go-systemd/v22 v22.3.3-0.20220203105225-a9a7ef127534 // indirect
	github.com/coreos/pkg v0.0.0-20180928190104-399ea9e2e55f // indirect
	github.com/crewjam/httperr v0.2.0 // indirect
	github.com/danieljoos/wincred v1.1.2 // indirect
	github.com/davecgh/go-spew v1.1.1 // indirect
	github.com/daviddengcn/go-colortext v1.0.0 // indirect
	github.com/dgryski/go-rendezvous v0.0.0-20200823014737-9f7001d12a5f // indirect
	github.com/docker/distribution v2.8.1+incompatible // indirect
	github.com/dvsekhvalnov/jose2go v1.5.0 // indirect
	github.com/elastic/elastic-transport-go/v8 v8.1.0 // indirect
	github.com/emicklei/go-restful/v3 v3.9.0 // indirect
	github.com/evanphx/json-patch v4.12.0+incompatible // indirect
	github.com/evanphx/json-patch/v5 v5.6.0 // indirect
	github.com/exponent-io/jsonpath v0.0.0-20151013193312-d6023ce2651d // indirect
	github.com/fatih/camelcase v1.0.0 // indirect
	github.com/felixge/httpsnoop v1.0.3 // indirect
	github.com/form3tech-oss/jwt-go v3.2.5+incompatible // indirect
	github.com/fsnotify/fsnotify v1.6.0 // indirect
	github.com/fvbommel/sortorder v1.0.1 // indirect
	github.com/gabriel-vasile/mimetype v1.4.1 // indirect
	github.com/go-asn1-ber/asn1-ber v1.5.4 // indirect
	github.com/go-errors/errors v1.0.1 // indirect
	github.com/go-logr/stdr v1.2.2 // indirect
	github.com/go-logr/zapr v1.2.3 // indirect
	github.com/go-openapi/jsonpointer v0.19.5 // indirect
	github.com/go-openapi/jsonreference v0.20.0 // indirect
	github.com/go-openapi/swag v0.22.3 // indirect
	github.com/go-webauthn/revoke v0.1.6 // indirect
	github.com/godbus/dbus v0.0.0-20190726142602-4481cbc300e2 // indirect
	github.com/golang-sql/civil v0.0.0-20190719163853-cb61b32ac6fe // indirect
	github.com/golang-sql/sqlexp v0.1.0 // indirect
	github.com/golang/groupcache v0.0.0-20210331224755-41bb18bfe9da // indirect
	github.com/golang/protobuf v1.5.2 // indirect
	github.com/golang/snappy v0.0.3 // indirect
	github.com/google/flatbuffers v22.11.23+incompatible // indirect
	github.com/google/gnostic v0.6.9 // indirect
	github.com/google/go-tpm v0.3.3 // indirect
	github.com/google/gofuzz v1.2.0 // indirect
	github.com/google/renameio/v2 v2.0.0 // indirect
	github.com/googleapis/enterprise-certificate-proxy v0.2.1 // indirect
	github.com/gorilla/handlers v1.5.1 // indirect
	github.com/gorilla/mux v1.8.0 // indirect
	github.com/gregjones/httpcache v0.0.0-20180305231024-9cad4c3443a7 // indirect
	github.com/grpc-ecosystem/go-grpc-middleware/v2 v2.0.0-rc.2.0.20220308023801-e4a6915ea237 // indirect
	github.com/grpc-ecosystem/grpc-gateway/v2 v2.11.3 // indirect
	github.com/gsterjov/go-libsecret v0.0.0-20161001094733-a6f4afe4910c // indirect
	github.com/hailocab/go-hostpool v0.0.0-20160125115350-e80d13ce29ed // indirect
	github.com/hashicorp/go-uuid v1.0.3 // indirect
	github.com/imdario/mergo v0.3.13 // indirect
	github.com/inconshreveable/mousetrap v1.0.1 // indirect
	github.com/jackc/chunkreader/v2 v2.0.1 // indirect
	github.com/jackc/pgio v1.0.0 // indirect
	github.com/jackc/pgpassfile v1.0.0 // indirect
	github.com/jackc/pgservicefile v0.0.0-20221227161230-091c0ba34f0a // indirect
	github.com/jackc/pgtype v1.14.0 // indirect
	github.com/jcmturner/aescts/v2 v2.0.0 // indirect
	github.com/jcmturner/dnsutils/v2 v2.0.0 // indirect
	github.com/jcmturner/gofork v1.7.6 // indirect
	github.com/jcmturner/goidentity/v6 v6.0.1 // indirect
	github.com/jcmturner/rpc/v2 v2.0.3 // indirect
	github.com/jmespath/go-jmespath v0.4.0 // indirect
	github.com/josharian/intern v1.0.0 // indirect
	github.com/josharian/native v1.0.0 // indirect
	github.com/joshlf/testutil v0.0.0-20170608050642-b5d8aa79d93d // indirect
	github.com/klauspost/compress v1.15.13 // indirect
	github.com/kr/fs v0.1.0 // indirect
	github.com/kr/pretty v0.3.1 // indirect
	github.com/kr/text v0.2.0 // indirect
	github.com/kylelemons/godebug v1.1.0 // indirect
	github.com/liggitt/tabwriter v0.0.0-20181228230101-89fcab3d43de // indirect
	github.com/lithammer/dedent v1.1.0 // indirect
	github.com/mailru/easyjson v0.7.7 // indirect
	github.com/mattermost/xml-roundtrip-validator v0.1.0 // indirect
	github.com/mattn/go-colorable v0.1.13 // indirect
	github.com/mattn/go-ieproxy v0.0.9 // indirect
	github.com/mattn/go-isatty v0.0.17 // indirect
	github.com/mattn/go-runewidth v0.0.14 // indirect
	github.com/matttproud/golang_protobuf_extensions v1.0.4 // indirect
	github.com/mdlayher/socket v0.4.0 // indirect
	github.com/miekg/pkcs11 v1.1.1 // indirect
	github.com/mitchellh/colorstring v0.0.0-20190213212951-d06e56a500db // indirect
	github.com/mitchellh/go-wordwrap v1.0.1 // indirect
	github.com/moby/spdystream v0.2.0 // indirect
	github.com/modern-go/concurrent v0.0.0-20180306012644-bacd9c7ef1dd // indirect
	github.com/modern-go/reflect2 v1.0.2 // indirect
	github.com/monochromegane/go-gitignore v0.0.0-20200626010858-205db1a8cc00 // indirect
	github.com/montanaflynn/stats v0.6.6 // indirect
	github.com/mtibben/percent v0.2.1 // indirect
	github.com/munnerz/goautoneg v0.0.0-20191010083416-a7dc8b61c822 // indirect
	github.com/mxk/go-flowrate v0.0.0-20140419014527-cca7078d478f // indirect
	github.com/nsf/termbox-go v1.1.1 // indirect
	github.com/opencontainers/go-digest v1.0.0 // indirect
	github.com/peterbourgon/diskv v2.0.1+incompatible // indirect
	github.com/pierrec/lz4/v4 v4.1.17 // indirect
	github.com/pingcap/errors v0.11.5-0.20201126102027-b0a155152ca3 // indirect
	github.com/pkg/browser v0.0.0-20210911075715-681adbf594b8 // indirect
	github.com/pkg/errors v0.9.1 // indirect
	github.com/pkg/xattr v0.4.9 // indirect
	github.com/pmezard/go-difflib v1.0.0 // indirect
	github.com/pquerna/cachecontrol v0.1.0 // indirect
	github.com/prometheus/procfs v0.8.0 // indirect
	github.com/rivo/uniseg v0.4.3 // indirect
	github.com/rogpeppe/go-internal v1.9.0 // indirect
	github.com/rs/zerolog v1.28.0 // indirect
	github.com/russross/blackfriday/v2 v2.1.0 // indirect
	github.com/ryszard/goskiplist v0.0.0-20150312221310-2dfbae5fcf46 // indirect
	github.com/shabbyrobe/gocovmerge v0.0.0-20190829150210-3e036491d500 // indirect
	github.com/siddontang/go v0.0.0-20180604090527-bdc77568d726 // indirect
	github.com/siddontang/go-log v0.0.0-20180807004314-8d05993dda07 // indirect
	github.com/spf13/cobra v1.6.1 // indirect
	github.com/spf13/pflag v1.0.5 // indirect
	github.com/thales-e-security/pool v0.0.2 // indirect
	github.com/x448/float16 v0.8.4 // indirect
	github.com/xdg-go/pbkdf2 v1.0.0 // indirect
	github.com/xdg-go/scram v1.1.1 // indirect
	github.com/xdg-go/stringprep v1.0.3 // indirect
	github.com/xeipuuv/gojsonpointer v0.0.0-20180127040702-4e3ac2762d5f // indirect
	github.com/xeipuuv/gojsonreference v0.0.0-20180127040603-bd5ef7bd5415 // indirect
	github.com/xeipuuv/gojsonschema v1.2.0 // indirect
	github.com/xlab/treeprint v1.1.0 // indirect
	github.com/youmark/pkcs8 v0.0.0-20181117223130-1be2e3e5546d // indirect
	github.com/yuin/gopher-lua v0.0.0-20220504180219-658193537a64 // indirect
	github.com/zenazn/goji v1.0.1 // indirect
	go.etcd.io/etcd/client/pkg/v3 v3.5.7 // indirect
	go.opencensus.io v0.24.0 // indirect
	go.opentelemetry.io/otel/exporters/otlp/internal/retry v1.13.0 // indirect
	go.opentelemetry.io/otel/metric v0.36.0 // indirect
	go.starlark.net v0.0.0-20200306205701-8dd3e2ee1dd5 // indirect
	go.uber.org/atomic v1.7.0 // indirect
	go.uber.org/multierr v1.7.0 // indirect
	go.uber.org/zap v1.24.0 // indirect
	golang.org/x/time v0.3.0 // indirect
	golang.org/x/tools v0.5.0 // indirect
	golang.org/x/xerrors v0.0.0-20220907171357-04be3eba64a2 // indirect
	gomodules.xyz/jsonpatch/v2 v2.2.0 // indirect
	google.golang.org/appengine v1.6.7 // indirect
	gopkg.in/inf.v0 v0.9.1 // indirect
	gopkg.in/mgo.v2 v2.0.0-20190816093944-a6b53ec6cb22 // indirect
	k8s.io/component-helpers v0.26.1 // indirect
	k8s.io/kube-openapi v0.0.0-20221012153701-172d655c2280 // indirect
	k8s.io/metrics v0.26.1 // indirect
	sigs.k8s.io/json v0.0.0-20221116044647-bc3834ca7abd // indirect
	sigs.k8s.io/kustomize/api v0.12.1 // indirect
	sigs.k8s.io/kustomize/kustomize/v4 v4.5.7 // indirect
	sigs.k8s.io/kustomize/kyaml v0.13.9 // indirect
	sigs.k8s.io/structured-merge-diff/v4 v4.2.3 // indirect
)

// Update also `ignore` in .github/dependabot.yml.
replace (
	github.com/coreos/go-oidc => github.com/gravitational/go-oidc v0.0.6
	github.com/datastax/go-cassandra-native-protocol => github.com/gravitational/go-cassandra-native-protocol v0.0.0-20221005103706-b9e66c056e90
	github.com/go-mysql-org/go-mysql => github.com/gravitational/go-mysql v1.5.0-teleport.1
	github.com/go-redis/redis/v9 => github.com/gravitational/redis/v9 v9.0.0-teleport.3
	github.com/gogo/protobuf => github.com/gravitational/protobuf v1.3.2-0.20201123192827-2b9fcfaffcbf
	github.com/gravitational/teleport/api => ./api
	github.com/julienschmidt/httprouter => github.com/gravitational/httprouter v1.3.1-0.20220408074523-c876c5e705a5
	github.com/keys-pub/go-libfido2 => github.com/gravitational/go-libfido2 v1.5.3-0.20230202181331-c71192ef1c8a
	github.com/microsoft/go-mssqldb => github.com/gravitational/go-mssqldb v0.11.1-0.20230209180904-0f00ae61fb60
	github.com/pkg/sftp => github.com/gravitational/sftp v1.13.6-0.20220927202521-0e74d42f8055
	github.com/sirupsen/logrus => github.com/gravitational/logrus v1.4.4-0.20210817004754-047e20245621
	github.com/vulcand/predicate => github.com/gravitational/predicate v1.3.0
	// Use our internal crypto fork, to work around the issue with OpenSSH <= 7.6 mentioned here: https://github.com/golang/go/issues/53391
	golang.org/x/crypto => github.com/gravitational/crypto v0.0.0-20221221152432-903e65687e59
)<|MERGE_RESOLUTION|>--- conflicted
+++ resolved
@@ -130,13 +130,8 @@
 	golang.org/x/crypto v0.6.0 // replaced
 	golang.org/x/exp v0.0.0-20230116083435-1de6713980de
 	golang.org/x/mod v0.8.0
-<<<<<<< HEAD
-	golang.org/x/net v0.6.0
+	golang.org/x/net v0.7.0
 	golang.org/x/oauth2 v0.4.0
-=======
-	golang.org/x/net v0.7.0
-	golang.org/x/oauth2 v0.5.0
->>>>>>> a15e9874
 	golang.org/x/sync v0.1.0
 	golang.org/x/sys v0.5.0
 	golang.org/x/term v0.5.0
