// Copyright 2021 Gravitational, Inc
//
// Licensed under the Apache License, Version 2.0 (the "License");
// you may not use this file except in compliance with the License.
// You may obtain a copy of the License at
//
//      http://www.apache.org/licenses/LICENSE-2.0
//
// Unless required by applicable law or agreed to in writing, software
// distributed under the License is distributed on an "AS IS" BASIS,
// WITHOUT WARRANTIES OR CONDITIONS OF ANY KIND, either express or implied.
// See the License for the specific language governing permissions and
// limitations under the License.

syntax = "proto3";

package events;

import "gogoproto/gogo.proto";
import "google/protobuf/struct.proto";
import "google/protobuf/timestamp.proto";
import "google/protobuf/wrappers.proto";
import "teleport/legacy/types/types.proto";
import "teleport/legacy/types/wrappers/wrappers.proto";

option go_package = "github.com/gravitational/teleport/api/types/events";
option (gogoproto.goproto_getters_all) = false;
option (gogoproto.marshaler_all) = true;
option (gogoproto.unmarshaler_all) = true;

// Metadata is a common event metadata
message Metadata {
  // Index is a monotonicaly incremented index in the event sequence
  int64 Index = 1 [(gogoproto.jsontag) = "ei"];

  // Type is the event type
  string Type = 2 [(gogoproto.jsontag) = "event"];

  // ID is a unique event identifier
  string ID = 3 [(gogoproto.jsontag) = "uid,omitempty"];

  // Code is a unique event code
  string Code = 4 [(gogoproto.jsontag) = "code,omitempty"];

  // Time is event time
  google.protobuf.Timestamp Time = 5 [
    (gogoproto.stdtime) = true,
    (gogoproto.nullable) = false,
    (gogoproto.jsontag) = "time"
  ];

  // ClusterName identifies the originating teleport cluster
  string ClusterName = 6 [(gogoproto.jsontag) = "cluster_name,omitempty"];
}

// SesssionMetadata is a common session event metadata
message SessionMetadata {
  // SessionID is a unique UUID of the session.
  string SessionID = 1 [(gogoproto.jsontag) = "sid"];
  // WithMFA is a UUID of an MFA device used to start this session.
  string WithMFA = 2 [(gogoproto.jsontag) = "with_mfa,omitempty"];
}

// UserMetadata is a common user event metadata
message UserMetadata {
  // User is teleport user name
  string User = 1 [(gogoproto.jsontag) = "user,omitempty"];

  // Login is OS login
  string Login = 2 [(gogoproto.jsontag) = "login,omitempty"];

  // Impersonator is a user acting on behalf of another user
  string Impersonator = 3 [(gogoproto.jsontag) = "impersonator,omitempty"];

  // AWSRoleARN is AWS IAM role user assumes when accessing AWS console.
  string AWSRoleARN = 4 [(gogoproto.jsontag) = "aws_role_arn,omitempty"];

  // AccessRequests are the IDs of access requests created by the user
  repeated string AccessRequests = 5 [(gogoproto.jsontag) = "access_requests,omitempty"];
}

// Server is a server metadata
message ServerMetadata {
  // ServerNamespace is a namespace of the server event
  string ServerNamespace = 1 [(gogoproto.jsontag) = "namespace,omitempty"];

  // ServerID is the UUID of the server the session occurred on.
  string ServerID = 2 [(gogoproto.jsontag) = "server_id"];

  // ServerHostname is the hostname of the server the session occurred on.
  string ServerHostname = 3 [(gogoproto.jsontag) = "server_hostname,omitempty"];

  // ServerAddr is the address of the server the session occurred on.
  string ServerAddr = 4 [(gogoproto.jsontag) = "server_addr,omitempty"];

  // ServerLabels are the labels (static and dynamic) of the server the
  // session occurred on.
  map<string, string> ServerLabels = 5 [
    (gogoproto.nullable) = false,
    (gogoproto.jsontag) = "server_labels,omitempty"
  ];

  // ForwardedBy tells us if the metadata was sent by the node itself or by another node in it's
  // place. We can't verify emit permissions fully for these events so care should be taken with
  // them.
  string ForwardedBy = 6 [(gogoproto.jsontag) = "forwarded_by,omitempty"];
}

// Connection contains connection info
message ConnectionMetadata {
  // LocalAddr is a target address on the host
  string LocalAddr = 1 [(gogoproto.jsontag) = "addr.local,omitempty"];

  // RemoteAddr is a client (user's) address
  string RemoteAddr = 2 [(gogoproto.jsontag) = "addr.remote,omitempty"];

  // Protocol specifies protocol that was captured
  string Protocol = 3 [(gogoproto.jsontag) = "proto,omitempty"];
}

// ClientMetadata identifies the originating client for an event.
message ClientMetadata {
  // UserAgent identifies the type of client that attempted the event.
  string UserAgent = 1 [(gogoproto.jsontag) = "user_agent,omitempty"];
}

// KubernetesClusterMetadata contains common metadata for kubernetes-related
// events.
message KubernetesClusterMetadata {
  // KubernetesCluster is a kubernetes cluster name.
  string KubernetesCluster = 1 [(gogoproto.jsontag) = "kubernetes_cluster,omitempty"];
  // KubernetesUsers is a list of kubernetes usernames for the user.
  repeated string KubernetesUsers = 2 [(gogoproto.jsontag) = "kubernetes_users,omitempty"];
  // KubernetesGroups is a list of kubernetes groups for the user.
  repeated string KubernetesGroups = 3 [(gogoproto.jsontag) = "kubernetes_groups,omitempty"];
  // KubernetesLabels are the labels (static and dynamic) of the kubernetes cluster the
  // session occurred on.
  map<string, string> KubernetesLabels = 4 [(gogoproto.jsontag) = "kubernetes_labels,omitempty"];
}

// KubernetesPodMetadata contains common metadata for kubernetes pod-related
// events.
message KubernetesPodMetadata {
  // KubernetesPodName is the name of the pod.
  string KubernetesPodName = 1 [(gogoproto.jsontag) = "kubernetes_pod_name,omitempty"];
  // KubernetesPodNamespace is the namespace of the pod.
  string KubernetesPodNamespace = 2 [(gogoproto.jsontag) = "kubernetes_pod_namespace,omitempty"];
  // KubernetesContainerName is the name of the container within the pod.
  string KubernetesContainerName = 3 [(gogoproto.jsontag) = "kubernetes_container_name,omitempty"];
  // KubernetesContainerImage is the image of the container within the pod.
  string KubernetesContainerImage = 4 [(gogoproto.jsontag) = "kubernetes_container_image,omitempty"];
  // KubernetesNodeName is the node that runs the pod.
  string KubernetesNodeName = 5 [(gogoproto.jsontag) = "kubernetes_node_name,omitempty"];
}

// SessionStart is a session start event
message SessionStart {
  // Metadata is a common event metadata
  Metadata Metadata = 1 [
    (gogoproto.nullable) = false,
    (gogoproto.embed) = true,
    (gogoproto.jsontag) = ""
  ];

  // User is a common user event metadata
  UserMetadata User = 2 [
    (gogoproto.nullable) = false,
    (gogoproto.embed) = true,
    (gogoproto.jsontag) = ""
  ];

  // SessionMetadata is a common event session metadata
  SessionMetadata Session = 3 [
    (gogoproto.nullable) = false,
    (gogoproto.embed) = true,
    (gogoproto.jsontag) = ""
  ];

  // ServerMetadata is a common server metadata
  ServerMetadata Server = 4 [
    (gogoproto.nullable) = false,
    (gogoproto.embed) = true,
    (gogoproto.jsontag) = ""
  ];

  // ConnectionMetadata holds information about the connection
  ConnectionMetadata Connection = 5 [
    (gogoproto.nullable) = false,
    (gogoproto.embed) = true,
    (gogoproto.jsontag) = ""
  ];

  // TerminalSize is expressed as 'W:H'
  string TerminalSize = 6 [(gogoproto.jsontag) = "size,omitempty"];

  // KubernetesCluster has information about a kubernetes cluster, if
  // applicable.
  KubernetesClusterMetadata KubernetesCluster = 7 [
    (gogoproto.nullable) = false,
    (gogoproto.embed) = true,
    (gogoproto.jsontag) = ""
  ];

  // KubernetesPod has information about a kubernetes pod, if applicable.
  KubernetesPodMetadata KubernetesPod = 8 [
    (gogoproto.nullable) = false,
    (gogoproto.embed) = true,
    (gogoproto.jsontag) = ""
  ];

  // InitialCommand is the command used to start this session.
  repeated string InitialCommand = 9 [(gogoproto.jsontag) = "initial_command,omitempty"];

  // SessionRecording is the type of session recording.
  string SessionRecording = 10 [(gogoproto.jsontag) = "session_recording,omitempty"];

  // AccessRequests used to be here, it is now part of UserMetadata
  reserved "AccessRequests";
  reserved 11;
  // reserved jsontag "access_requests"
}

// SessionJoin emitted when another user joins a session
message SessionJoin {
  // Metadata is a common event metadata
  Metadata Metadata = 1 [
    (gogoproto.nullable) = false,
    (gogoproto.embed) = true,
    (gogoproto.jsontag) = ""
  ];

  // User is a common user event metadata
  UserMetadata User = 2 [
    (gogoproto.nullable) = false,
    (gogoproto.embed) = true,
    (gogoproto.jsontag) = ""
  ];

  // SessionMetadata is a common event session metadata
  SessionMetadata Session = 3 [
    (gogoproto.nullable) = false,
    (gogoproto.embed) = true,
    (gogoproto.jsontag) = ""
  ];

  // ServerMetadata is a common server metadata
  ServerMetadata Server = 4 [
    (gogoproto.nullable) = false,
    (gogoproto.embed) = true,
    (gogoproto.jsontag) = ""
  ];

  // ConnectionMetadata holds information about the connection
  ConnectionMetadata Connection = 5 [
    (gogoproto.nullable) = false,
    (gogoproto.embed) = true,
    (gogoproto.jsontag) = ""
  ];

  // KubernetesCluster has information about a kubernetes cluster, if
  // applicable.
  KubernetesClusterMetadata KubernetesCluster = 6 [
    (gogoproto.nullable) = false,
    (gogoproto.embed) = true,
    (gogoproto.jsontag) = ""
  ];
}

// SessionPrint event happens every time a write occurs to
// temirnal I/O during a session
message SessionPrint {
  // Metadata is a common event metadata
  Metadata Metadata = 1 [
    (gogoproto.nullable) = false,
    (gogoproto.embed) = true,
    (gogoproto.jsontag) = ""
  ];

  // ChunkIndex is a monotonicaly incremented index for ordering print events
  int64 ChunkIndex = 2 [(gogoproto.jsontag) = "ci"];

  // Data is data transferred, it is not marshaled to JSON format
  bytes Data = 3 [
    (gogoproto.nullable) = true,
    (gogoproto.jsontag) = "-"
  ];

  // Bytes says how many bytes have been written into the session
  // during "print" event
  int64 Bytes = 4 [(gogoproto.jsontag) = "bytes"];

  // DelayMilliseconds is the delay in milliseconds from the start of the session
  int64 DelayMilliseconds = 5 [(gogoproto.jsontag) = "ms"];

  // Offset is the offset in bytes in the session file
  int64 Offset = 6 [(gogoproto.jsontag) = "offset"];
}

// DesktopRecording happens when a Teleport Desktop Protocol message
// is captured during a Desktop Access Session.
message DesktopRecording {
  // Metadata is a common event metadata
  Metadata Metadata = 1 [
    (gogoproto.nullable) = false,
    (gogoproto.embed) = true,
    (gogoproto.jsontag) = ""
  ];

  // Message is the encoded TDP message.
  bytes Message = 2 [
    (gogoproto.nullable) = true,
    (gogoproto.jsontag) = "message"
  ];

  // DelayMilliseconds is the delay in milliseconds from the start of the session
  int64 DelayMilliseconds = 3 [(gogoproto.jsontag) = "ms"]; // JSON tag intentionally matches SessionPrintEvent
}

// DesktopClipboardReceive is emitted when Teleport receives
// clipboard data from a remote desktop.
message DesktopClipboardReceive {
  // Metadata is common event metadata.
  Metadata Metadata = 1 [
    (gogoproto.nullable) = false,
    (gogoproto.embed) = true,
    (gogoproto.jsontag) = ""
  ];
  // User is common user event metadata.
  UserMetadata User = 2 [
    (gogoproto.nullable) = false,
    (gogoproto.embed) = true,
    (gogoproto.jsontag) = ""
  ];
  // Session is common event session metadata.
  SessionMetadata Session = 3 [
    (gogoproto.nullable) = false,
    (gogoproto.embed) = true,
    (gogoproto.jsontag) = ""
  ];
  // Connection holds information about the connection.
  ConnectionMetadata Connection = 4 [
    (gogoproto.nullable) = false,
    (gogoproto.embed) = true,
    (gogoproto.jsontag) = ""
  ];
  // DesktopAddr is the address of the desktop being accessed.
  string DesktopAddr = 5 [(gogoproto.jsontag) = "desktop_addr"];
  // Length is the number of bytes of data received from the remote clipboard.
  int32 Length = 6 [(gogoproto.jsontag) = "length"];
}

// DesktopClipboardSend is emitted when clipboard data is
// sent from a user's workstation to Teleport.
message DesktopClipboardSend {
  // Metadata is common event metadata.
  Metadata Metadata = 1 [
    (gogoproto.nullable) = false,
    (gogoproto.embed) = true,
    (gogoproto.jsontag) = ""
  ];
  // User is common user event metadata.
  UserMetadata User = 2 [
    (gogoproto.nullable) = false,
    (gogoproto.embed) = true,
    (gogoproto.jsontag) = ""
  ];
  // Session is common event session metadata.
  SessionMetadata Session = 3 [
    (gogoproto.nullable) = false,
    (gogoproto.embed) = true,
    (gogoproto.jsontag) = ""
  ];
  // Connection holds information about the connection.
  ConnectionMetadata Connection = 4 [
    (gogoproto.nullable) = false,
    (gogoproto.embed) = true,
    (gogoproto.jsontag) = ""
  ];
  // DesktopAddr is the address of the desktop being accessed.
  string DesktopAddr = 5 [(gogoproto.jsontag) = "desktop_addr"];
  // Length is the number of bytes of data sent.
  int32 Length = 6 [(gogoproto.jsontag) = "length"];
}

// SessionReject event happens when a user hits a session control restriction.
message SessionReject {
  // Metadata is a common event metadata
  Metadata Metadata = 1 [
    (gogoproto.nullable) = false,
    (gogoproto.embed) = true,
    (gogoproto.jsontag) = ""
  ];

  // User is a common user event metadata
  UserMetadata User = 2 [
    (gogoproto.nullable) = false,
    (gogoproto.embed) = true,
    (gogoproto.jsontag) = ""
  ];

  // ServerMetadata is a common server metadata
  ServerMetadata Server = 3 [
    (gogoproto.nullable) = false,
    (gogoproto.embed) = true,
    (gogoproto.jsontag) = ""
  ];

  // ConnectionMetadata holds information about the connection
  ConnectionMetadata Connection = 4 [
    (gogoproto.nullable) = false,
    (gogoproto.embed) = true,
    (gogoproto.jsontag) = ""
  ];

  // Reason is a field that specifies reason for event, e.g. in disconnect
  // event it explains why server disconnected the client
  string Reason = 5 [(gogoproto.jsontag) = "reason"];

  // Maximum is an event field specifying a maximal value (e.g. the value
  // of `max_connections` for a `session.rejected` event).
  int64 Maximum = 6 [(gogoproto.jsontag) = "max"];
}

// SessionConnect is emitted when a non-Teleport connection is made over net.Dial.
message SessionConnect {
  Metadata Metadata = 1 [
    (gogoproto.nullable) = false,
    (gogoproto.embed) = true,
    (gogoproto.jsontag) = ""
  ];

  ServerMetadata Server = 2 [
    (gogoproto.nullable) = false,
    (gogoproto.embed) = true,
    (gogoproto.jsontag) = ""
  ];

  ConnectionMetadata Connection = 3 [
    (gogoproto.nullable) = false,
    (gogoproto.embed) = true,
    (gogoproto.jsontag) = ""
  ];
}

// Resize means that some user resized PTY on the client
message Resize {
  // Metadata is a common event metadata
  Metadata Metadata = 1 [
    (gogoproto.nullable) = false,
    (gogoproto.embed) = true,
    (gogoproto.jsontag) = ""
  ];

  // User is a common user event metadata
  UserMetadata User = 2 [
    (gogoproto.nullable) = false,
    (gogoproto.embed) = true,
    (gogoproto.jsontag) = ""
  ];

  // SessionMetadata is a common event session metadata
  SessionMetadata Session = 3 [
    (gogoproto.nullable) = false,
    (gogoproto.embed) = true,
    (gogoproto.jsontag) = ""
  ];

  // ConnectionMetadata holds information about the connection
  ConnectionMetadata Connection = 4 [
    (gogoproto.nullable) = false,
    (gogoproto.embed) = true,
    (gogoproto.jsontag) = ""
  ];

  // ServerMetadata is a common server metadata
  ServerMetadata Server = 5 [
    (gogoproto.nullable) = false,
    (gogoproto.embed) = true,
    (gogoproto.jsontag) = ""
  ];

  // TerminalSize is expressed as 'W:H'
  string TerminalSize = 6 [(gogoproto.jsontag) = "size,omitempty"];

  // KubernetesCluster has information about a kubernetes cluster, if
  // applicable.
  KubernetesClusterMetadata KubernetesCluster = 7 [
    (gogoproto.nullable) = false,
    (gogoproto.embed) = true,
    (gogoproto.jsontag) = ""
  ];

  // KubernetesPod has information about a kubernetes pod, if applicable.
  KubernetesPodMetadata KubernetesPod = 8 [
    (gogoproto.nullable) = false,
    (gogoproto.embed) = true,
    (gogoproto.jsontag) = ""
  ];
}

// SessionEnd is a session end event
message SessionEnd {
  // Metadata is a common event metadata
  Metadata Metadata = 1 [
    (gogoproto.nullable) = false,
    (gogoproto.embed) = true,
    (gogoproto.jsontag) = ""
  ];

  // User is a common user event metadata
  UserMetadata User = 2 [
    (gogoproto.nullable) = false,
    (gogoproto.embed) = true,
    (gogoproto.jsontag) = ""
  ];

  // SessionMetadata is a common event session metadata
  SessionMetadata Session = 3 [
    (gogoproto.nullable) = false,
    (gogoproto.embed) = true,
    (gogoproto.jsontag) = ""
  ];

  // ConnectionMetadata holds information about the connection
  ConnectionMetadata Connection = 4 [
    (gogoproto.nullable) = false,
    (gogoproto.embed) = true,
    (gogoproto.jsontag) = ""
  ];

  // ServerMetadata is a common server metadata
  ServerMetadata Server = 5 [
    (gogoproto.nullable) = false,
    (gogoproto.embed) = true,
    (gogoproto.jsontag) = ""
  ];

  // EnhancedRecording is used to indicate if the recording was an
  // enhanced recording or not.
  bool EnhancedRecording = 6 [(gogoproto.jsontag) = "enhanced_recording"];

  // Interactive is used to indicate if the session was interactive
  // (has PTY attached) or not (exec session).
  bool Interactive = 7 [(gogoproto.jsontag) = "interactive"];

  // Participants is a list of participants in the session.
  repeated string Participants = 8 [(gogoproto.jsontag) = "participants"];

  // StartTime is the timestamp at which the session began.
  google.protobuf.Timestamp StartTime = 9 [
    (gogoproto.stdtime) = true,
    (gogoproto.nullable) = false,
    (gogoproto.jsontag) = "session_start,omitempty"
  ];

  // EndTime is the timestamp at which the session ended.
  google.protobuf.Timestamp EndTime = 10 [
    (gogoproto.stdtime) = true,
    (gogoproto.nullable) = false,
    (gogoproto.jsontag) = "session_stop,omitempty"
  ];

  // KubernetesCluster has information about a kubernetes cluster, if
  // applicable.
  KubernetesClusterMetadata KubernetesCluster = 11 [
    (gogoproto.nullable) = false,
    (gogoproto.embed) = true,
    (gogoproto.jsontag) = ""
  ];

  // KubernetesPod has information about a kubernetes pod, if applicable.
  KubernetesPodMetadata KubernetesPod = 12 [
    (gogoproto.nullable) = false,
    (gogoproto.embed) = true,
    (gogoproto.jsontag) = ""
  ];

  // InitialCommand is the command used to start this session.
  repeated string InitialCommand = 13 [(gogoproto.jsontag) = "initial_command,omitempty"];

  // SessionRecording is the type of session recording.
  string SessionRecording = 14 [(gogoproto.jsontag) = "session_recording,omitempty"];
}

// BPFMetadata is a common BPF process metadata
message BPFMetadata {
  // PID is the ID of the process.
  uint64 PID = 1 [(gogoproto.jsontag) = "pid"];

  // CgroupID is the internal cgroupv2 ID of the event.
  uint64 CgroupID = 2 [(gogoproto.jsontag) = "cgroup_id"];

  // Program is name of the executable.
  string Program = 3 [(gogoproto.jsontag) = "program"];
}

// Status contains common command or operation status fields
message Status {
  // Success indicates the success or failure of the operation
  bool Success = 1 [(gogoproto.jsontag) = "success"];

  // Error includes system error message for the failed attempt
  string Error = 2 [(gogoproto.jsontag) = "error,omitempty"];

  // UserMessage is a user-friendly message for successfull or unsuccessfull auth attempt
  string UserMessage = 3 [(gogoproto.jsontag) = "message,omitempty"];
}

// SessionCommand is a session command event
message SessionCommand {
  // Metadata is a common event metadata
  Metadata Metadata = 1 [
    (gogoproto.nullable) = false,
    (gogoproto.embed) = true,
    (gogoproto.jsontag) = ""
  ];

  // User is a common user event metadata
  UserMetadata User = 2 [
    (gogoproto.nullable) = false,
    (gogoproto.embed) = true,
    (gogoproto.jsontag) = ""
  ];

  // SessionMetadata is a common event session metadata
  SessionMetadata Session = 3 [
    (gogoproto.nullable) = false,
    (gogoproto.embed) = true,
    (gogoproto.jsontag) = ""
  ];

  // ServerMetadata is a common server metadata
  ServerMetadata Server = 4 [
    (gogoproto.nullable) = false,
    (gogoproto.embed) = true,
    (gogoproto.jsontag) = ""
  ];

  // BPFMetadata is a common BPF subsystem metadata
  BPFMetadata BPF = 5 [
    (gogoproto.nullable) = false,
    (gogoproto.embed) = true,
    (gogoproto.jsontag) = ""
  ];

  // PPID is the PID of the parent process.
  uint64 PPID = 6 [(gogoproto.jsontag) = "ppid"];

  // Path is the full path to the executable.
  string Path = 7 [(gogoproto.jsontag) = "path"];

  // Argv is the list of arguments to the program. Note, the first element does
  // not contain the name of the process.
  repeated string Argv = 8 [(gogoproto.jsontag) = "argv"];

  // ReturnCode is the return code of execve.
  int32 ReturnCode = 9 [(gogoproto.jsontag) = "return_code"];
}

// SessionDisk is a session disk access event
message SessionDisk {
  // Metadata is a common event metadata
  Metadata Metadata = 1 [
    (gogoproto.nullable) = false,
    (gogoproto.embed) = true,
    (gogoproto.jsontag) = ""
  ];

  // User is a common user event metadata
  UserMetadata User = 2 [
    (gogoproto.nullable) = false,
    (gogoproto.embed) = true,
    (gogoproto.jsontag) = ""
  ];

  // SessionMetadata is a common event session metadata
  SessionMetadata Session = 3 [
    (gogoproto.nullable) = false,
    (gogoproto.embed) = true,
    (gogoproto.jsontag) = ""
  ];

  // ServerMetadata is a common server metadata
  ServerMetadata Server = 4 [
    (gogoproto.nullable) = false,
    (gogoproto.embed) = true,
    (gogoproto.jsontag) = ""
  ];

  // BPFMetadata is a common BPF subsystem metadata
  BPFMetadata BPF = 5 [
    (gogoproto.nullable) = false,
    (gogoproto.embed) = true,
    (gogoproto.jsontag) = ""
  ];

  // Path is the full path to the executable.
  string Path = 6 [(gogoproto.jsontag) = "path"];

  // Flags are the flags passed to open.
  int32 Flags = 7 [(gogoproto.jsontag) = "flags"];

  // ReturnCode is the return code of disk open
  int32 ReturnCode = 8 [(gogoproto.jsontag) = "return_code"];
}

// Action communicates what was done in response to the event
enum EventAction {
  OBSERVED = 0;
  DENIED = 1;
}

// SessionNetwork is a network event
message SessionNetwork {
  // Operation is the network operation that was performed or attempted
  enum NetworkOperation {
    // TCP connection establishment or binding a UDP socket to a remote address
    CONNECT = 0;
    // Transmission of data to a remote endpoint
    SEND = 1;
  }

  // Metadata is a common event metadata
  Metadata Metadata = 1 [
    (gogoproto.nullable) = false,
    (gogoproto.embed) = true,
    (gogoproto.jsontag) = ""
  ];

  // User is a common user event metadata
  UserMetadata User = 2 [
    (gogoproto.nullable) = false,
    (gogoproto.embed) = true,
    (gogoproto.jsontag) = ""
  ];

  // SessionMetadata is a common event session metadata
  SessionMetadata Session = 3 [
    (gogoproto.nullable) = false,
    (gogoproto.embed) = true,
    (gogoproto.jsontag) = ""
  ];

  // ServerMetadata is a common server metadata
  ServerMetadata Server = 4 [
    (gogoproto.nullable) = false,
    (gogoproto.embed) = true,
    (gogoproto.jsontag) = ""
  ];

  // BPFMetadata is a common BPF subsystem metadata
  BPFMetadata BPF = 5 [
    (gogoproto.nullable) = false,
    (gogoproto.embed) = true,
    (gogoproto.jsontag) = ""
  ];

  // SrcAddr is the source IP address of the connection.
  string SrcAddr = 6 [(gogoproto.jsontag) = "src_addr"];

  // DstAddr is the destination IP address of the connection.
  string DstAddr = 7 [(gogoproto.jsontag) = "dst_addr"];

  // DstPort is the destination port of the connection.
  int32 DstPort = 8 [(gogoproto.jsontag) = "dst_port"];

  // TCPVersion is the version of TCP (4 or 6).
  int32 TCPVersion = 9 [(gogoproto.jsontag) = "version"];

  // Operation denotes what network operation was performed (e.g. connect)
  NetworkOperation Operation = 10 [(gogoproto.jsontag) = "operation"];

  // Action denotes what happened in response to the event
  EventAction Action = 11 [(gogoproto.jsontag) = "action"];
}

// SessionData is emitted to report session data usage.
message SessionData {
  // Metadata is a common event metadata
  Metadata Metadata = 1 [
    (gogoproto.nullable) = false,
    (gogoproto.embed) = true,
    (gogoproto.jsontag) = ""
  ];

  // User is a common user event metadata
  UserMetadata User = 2 [
    (gogoproto.nullable) = false,
    (gogoproto.embed) = true,
    (gogoproto.jsontag) = ""
  ];

  // SessionMetadata is a common event session metadata
  SessionMetadata Session = 3 [
    (gogoproto.nullable) = false,
    (gogoproto.embed) = true,
    (gogoproto.jsontag) = ""
  ];

  // ServerMetadata is a common server metadata
  ServerMetadata Server = 4 [
    (gogoproto.nullable) = false,
    (gogoproto.embed) = true,
    (gogoproto.jsontag) = ""
  ];

  // ConnectionMetadata holds information about the connection
  ConnectionMetadata Connection = 5 [
    (gogoproto.nullable) = false,
    (gogoproto.embed) = true,
    (gogoproto.jsontag) = ""
  ];

  // BytesTransmitted is the amount of bytes transmitted
  uint64 BytesTransmitted = 6 [(gogoproto.jsontag) = "tx"];

  // BytesReceived is the amount of bytes received
  uint64 BytesReceived = 7 [(gogoproto.jsontag) = "rx"];
}

// SessionLeave is emitted to report that a user left the session
message SessionLeave {
  // Metadata is a common event metadata
  Metadata Metadata = 1 [
    (gogoproto.nullable) = false,
    (gogoproto.embed) = true,
    (gogoproto.jsontag) = ""
  ];

  // User is a common user event metadata
  UserMetadata User = 2 [
    (gogoproto.nullable) = false,
    (gogoproto.embed) = true,
    (gogoproto.jsontag) = ""
  ];

  // SessionMetadata is a common event session metadata
  SessionMetadata Session = 3 [
    (gogoproto.nullable) = false,
    (gogoproto.embed) = true,
    (gogoproto.jsontag) = ""
  ];

  // ServerMetadata is a common server metadata
  ServerMetadata Server = 4 [
    (gogoproto.nullable) = false,
    (gogoproto.embed) = true,
    (gogoproto.jsontag) = ""
  ];

  // ConnectionMetadata holds information about the connection
  ConnectionMetadata Connection = 5 [
    (gogoproto.nullable) = false,
    (gogoproto.embed) = true,
    (gogoproto.jsontag) = ""
  ];
}

// UserLogin records a successfull or failed user login event
message UserLogin {
  // Metadata is a common event metadata
  Metadata Metadata = 1 [
    (gogoproto.nullable) = false,
    (gogoproto.embed) = true,
    (gogoproto.jsontag) = ""
  ];

  // User is a common user event metadata
  UserMetadata User = 2 [
    (gogoproto.nullable) = false,
    (gogoproto.embed) = true,
    (gogoproto.jsontag) = ""
  ];

  // Status contains common command or operation status fields
  Status Status = 3 [
    (gogoproto.nullable) = false,
    (gogoproto.embed) = true,
    (gogoproto.jsontag) = ""
  ];

  // Method is the event field indicating how the login was performed
  string Method = 4 [(gogoproto.jsontag) = "method,omitempty"];

  // IdentityAttributes is a map of user attributes received from identity provider
  google.protobuf.Struct IdentityAttributes = 5 [
    (gogoproto.jsontag) = "attributes,omitempty",
    (gogoproto.casttype) = "Struct"
  ];

  // MFA is the MFA device used during the login.
  MFADeviceMetadata MFADevice = 6 [(gogoproto.jsontag) = "mfa_device,omitempty"];

  // Client is the common client event metadata
  ClientMetadata Client = 7 [
    (gogoproto.nullable) = false,
    (gogoproto.embed) = true,
    (gogoproto.jsontag) = ""
  ];

  // ConnectionMetadata holds information about the connection
  ConnectionMetadata Connection = 8 [
    (gogoproto.nullable) = false,
    (gogoproto.embed) = true,
    (gogoproto.jsontag) = ""
  ];
}

// ResourceMetadata is a common resource metadata
message ResourceMetadata {
  // ResourceName is a resource name
  string Name = 1 [(gogoproto.jsontag) = "name,omitempty"];

  // Expires is set if resource expires
  google.protobuf.Timestamp Expires = 2 [
    (gogoproto.stdtime) = true,
    (gogoproto.nullable) = false,
    (gogoproto.jsontag) = "expires,omitempty"
  ];

  // UpdatedBy if set indicates the user who modified the resource
  string UpdatedBy = 3 [(gogoproto.jsontag) = "updated_by,omitempty"];

  // TTL is a TTL of reset password token represented as duration, e.g. "10m"
  // used for compatibility purposes for some events, Expires should be used instead
  // as it's more useful (contains exact expiration date/time)
  string TTL = 4 [(gogoproto.jsontag) = "ttl,omitempty"];
}

// UserCreate is emitted when the user is created or updated (upsert).
message UserCreate {
  // Metadata is a common event metadata
  Metadata Metadata = 1 [
    (gogoproto.nullable) = false,
    (gogoproto.embed) = true,
    (gogoproto.jsontag) = ""
  ];

  // User is a common user event metadata
  UserMetadata User = 2 [
    (gogoproto.nullable) = false,
    (gogoproto.embed) = true,
    (gogoproto.jsontag) = ""
  ];

  // ResourceMetadata is a common resource event metadata
  ResourceMetadata Resource = 3 [
    (gogoproto.nullable) = false,
    (gogoproto.embed) = true,
    (gogoproto.jsontag) = ""
  ];

  // Roles is a list of roles for the user.
  repeated string Roles = 4 [(gogoproto.jsontag) = "roles"];

  // Connector is the connector used to create the user.
  string Connector = 5 [(gogoproto.jsontag) = "connector"];
}

// UserDelete is emitted when a user gets deleted
message UserDelete {
  // Metadata is a common event metadata
  Metadata Metadata = 1 [
    (gogoproto.nullable) = false,
    (gogoproto.embed) = true,
    (gogoproto.jsontag) = ""
  ];

  // User is a common user event metadata
  UserMetadata User = 2 [
    (gogoproto.nullable) = false,
    (gogoproto.embed) = true,
    (gogoproto.jsontag) = ""
  ];

  // ResourceMetadata is a common resource event metadata
  ResourceMetadata Resource = 3 [
    (gogoproto.nullable) = false,
    (gogoproto.embed) = true,
    (gogoproto.jsontag) = ""
  ];
}

// UserPasswordChange is emitted when the user changes their own password.
message UserPasswordChange {
  // Metadata is a common event metadata
  Metadata Metadata = 1 [
    (gogoproto.nullable) = false,
    (gogoproto.embed) = true,
    (gogoproto.jsontag) = ""
  ];

  // User is a common user event metadata
  UserMetadata User = 2 [
    (gogoproto.nullable) = false,
    (gogoproto.embed) = true,
    (gogoproto.jsontag) = ""
  ];
}

// AccessRequestCreate is emitted when access request has been created or updated
message AccessRequestCreate {
  // Metadata is a common event metadata
  Metadata Metadata = 1 [
    (gogoproto.nullable) = false,
    (gogoproto.embed) = true,
    (gogoproto.jsontag) = ""
  ];

  // User is a common user event metadata
  UserMetadata User = 2 [
    (gogoproto.nullable) = false,
    (gogoproto.embed) = true,
    (gogoproto.jsontag) = ""
  ];

  // ResourceMetadata is a common resource event metadata
  ResourceMetadata Resource = 3 [
    (gogoproto.nullable) = false,
    (gogoproto.embed) = true,
    (gogoproto.jsontag) = ""
  ];

  // Roles is a list of roles for the user.
  repeated string Roles = 4 [(gogoproto.jsontag) = "roles,omitempty"];

  // RequestID is access request ID
  string RequestID = 5 [(gogoproto.jsontag) = "id"];

  // RequestState is access request state (in the access_request.review variant of
  // the event this represents the post-review state of the request).
  string RequestState = 6 [(gogoproto.jsontag) = "state"];

  // Delegator is used by teleport plugins to indicate the identity
  // which caused them to update state.
  string Delegator = 7 [(gogoproto.jsontag) = "delegator,omitempty"];

  // Reason is an optional description of why the request is being
  // created or updated.
  string Reason = 8 [(gogoproto.jsontag) = "reason,omitempty"];

  // Annotations is an optional set of attributes supplied by a plugin during
  // approval/denail of the request.
  google.protobuf.Struct Annotations = 9 [
    (gogoproto.jsontag) = "annotations,omitempty",
    (gogoproto.casttype) = "Struct"
  ];

  // Reviewer is the author of the review (only used in the access_request.review event variant).
  string Reviewer = 10 [(gogoproto.jsontag) = "reviewer,omitempty"];

  // ProposedState is the state proposed by a review (only used in the access_request.review event
  // variant).
  string ProposedState = 11 [(gogoproto.jsontag) = "proposed_state,omitempty"];

  // RequestedResourceIDs is the set of resources to which access is being requested.
  repeated ResourceID RequestedResourceIDs = 12 [
    (gogoproto.jsontag) = "resource_ids,omitempty",
    (gogoproto.nullable) = false
  ];
}

// ResourceID is a unique identifier for a teleport resource. This is duplicated
// from api/types/types.proto to decouple the api and events types and because
// neither file currently imports the other.
message ResourceID {
  // ClusterName is the name of the cluster the resource is in.
  string ClusterName = 1 [(gogoproto.jsontag) = "cluster"];
  // Kind is the resource kind.
  string Kind = 2 [(gogoproto.jsontag) = "kind"];
  // Name is the name of the specific resource.
  string Name = 3 [(gogoproto.jsontag) = "name"];
}

// AccessRequestDelete is emitted when an access request has been deleted.
message AccessRequestDelete {
  // Metadata is a common event metadata
  Metadata Metadata = 1 [
    (gogoproto.nullable) = false,
    (gogoproto.embed) = true,
    (gogoproto.jsontag) = ""
  ];

  // User is a common user event metadata
  UserMetadata User = 2 [
    (gogoproto.nullable) = false,
    (gogoproto.embed) = true,
    (gogoproto.jsontag) = ""
  ];

  // RequestID is access request ID
  string RequestID = 3 [(gogoproto.jsontag) = "id"];
}

// PortForward is emitted when a user requests port forwarding.
message PortForward {
  // Metadata is a common event metadata
  Metadata Metadata = 1 [
    (gogoproto.nullable) = false,
    (gogoproto.embed) = true,
    (gogoproto.jsontag) = ""
  ];

  // User is a common user event metadata
  UserMetadata User = 2 [
    (gogoproto.nullable) = false,
    (gogoproto.embed) = true,
    (gogoproto.jsontag) = ""
  ];

  // ConnectionMetadata holds information about the connection
  ConnectionMetadata Connection = 3 [
    (gogoproto.nullable) = false,
    (gogoproto.embed) = true,
    (gogoproto.jsontag) = ""
  ];

  // Status contains operation success or failure status
  Status Status = 4 [
    (gogoproto.nullable) = false,
    (gogoproto.embed) = true,
    (gogoproto.jsontag) = ""
  ];

  // Addr is a target port forwarding address
  string Addr = 5 [(gogoproto.jsontag) = "addr"];
}

// X11Forward is emitted when a user requests X11 protocol forwarding
message X11Forward {
  // Metadata is a common event metadata
  Metadata Metadata = 1 [
    (gogoproto.nullable) = false,
    (gogoproto.embed) = true,
    (gogoproto.jsontag) = ""
  ];

  // User is a common user event metadata
  UserMetadata User = 2 [
    (gogoproto.nullable) = false,
    (gogoproto.embed) = true,
    (gogoproto.jsontag) = ""
  ];

  // ConnectionMetadata holds information about the connection
  ConnectionMetadata Connection = 3 [
    (gogoproto.nullable) = false,
    (gogoproto.embed) = true,
    (gogoproto.jsontag) = ""
  ];

  // Status contains operation success or failure status
  Status Status = 4 [
    (gogoproto.nullable) = false,
    (gogoproto.embed) = true,
    (gogoproto.jsontag) = ""
  ];
}

// CommandMetadata specifies common command fields
message CommandMetadata {
  // Command is the executed command name
  string Command = 1 [(gogoproto.jsontag) = "command"];
  // ExitCode specifies command exit code
  string ExitCode = 2 [(gogoproto.jsontag) = "exitCode,omitempty"];
  // Error is an optional exit error, set if command has failed
  string Error = 3 [(gogoproto.jsontag) = "exitError,omitempty"];
}

// Exec specifies command exec event
message Exec {
  // Metadata is a common event metadata
  Metadata Metadata = 1 [
    (gogoproto.nullable) = false,
    (gogoproto.embed) = true,
    (gogoproto.jsontag) = ""
  ];

  // User is a common user event metadata
  UserMetadata User = 2 [
    (gogoproto.nullable) = false,
    (gogoproto.embed) = true,
    (gogoproto.jsontag) = ""
  ];

  // ConnectionMetadata holds information about the connection
  ConnectionMetadata Connection = 3 [
    (gogoproto.nullable) = false,
    (gogoproto.embed) = true,
    (gogoproto.jsontag) = ""
  ];

  // SessionMetadata is a common event session metadata
  SessionMetadata Session = 4 [
    (gogoproto.nullable) = false,
    (gogoproto.embed) = true,
    (gogoproto.jsontag) = ""
  ];

  // ServerMetadata is a common server metadata
  ServerMetadata Server = 5 [
    (gogoproto.nullable) = false,
    (gogoproto.embed) = true,
    (gogoproto.jsontag) = ""
  ];

  // CommandMetadata is a common command metadata
  CommandMetadata Command = 6 [
    (gogoproto.nullable) = false,
    (gogoproto.embed) = true,
    (gogoproto.jsontag) = ""
  ];

  // KubernetesCluster has information about a kubernetes cluster, if
  // applicable.
  KubernetesClusterMetadata KubernetesCluster = 7 [
    (gogoproto.nullable) = false,
    (gogoproto.embed) = true,
    (gogoproto.jsontag) = ""
  ];

  // KubernetesPod has information about a kubernetes pod, if applicable.
  KubernetesPodMetadata KubernetesPod = 8 [
    (gogoproto.nullable) = false,
    (gogoproto.embed) = true,
    (gogoproto.jsontag) = ""
  ];
}

// SCP is emitted when data transfer has occurred between server and client
message SCP {
  // Metadata is a common event metadata
  Metadata Metadata = 1 [
    (gogoproto.nullable) = false,
    (gogoproto.embed) = true,
    (gogoproto.jsontag) = ""
  ];

  // User is a common user event metadata
  UserMetadata User = 2 [
    (gogoproto.nullable) = false,
    (gogoproto.embed) = true,
    (gogoproto.jsontag) = ""
  ];

  // ConnectionMetadata holds information about the connection
  ConnectionMetadata Connection = 3 [
    (gogoproto.nullable) = false,
    (gogoproto.embed) = true,
    (gogoproto.jsontag) = ""
  ];

  // SessionMetadata is a common event session metadata
  SessionMetadata Session = 4 [
    (gogoproto.nullable) = false,
    (gogoproto.embed) = true,
    (gogoproto.jsontag) = ""
  ];

  // ServerMetadata is a common server metadata
  ServerMetadata Server = 5 [
    (gogoproto.nullable) = false,
    (gogoproto.embed) = true,
    (gogoproto.jsontag) = ""
  ];

  // CommandMetadata is a common command metadata
  CommandMetadata Command = 6 [
    (gogoproto.nullable) = false,
    (gogoproto.embed) = true,
    (gogoproto.jsontag) = ""
  ];

  // Path is a copy path
  string Path = 7 [(gogoproto.jsontag) = "path"];

  // Action is upload or download
  string Action = 8 [(gogoproto.jsontag) = "action"];
}

// SFTPAttributes are file metadata sent over SFTP
message SFTPAttributes {
  // FileSize is file size
  google.protobuf.UInt64Value FileSize = 1 [
    (gogoproto.wktpointer) = true,
    (gogoproto.jsontag) = "file_size"
  ];

  // UID is the user owner of a file
  google.protobuf.UInt32Value UID = 2 [
    (gogoproto.wktpointer) = true,
    (gogoproto.jsontag) = "uid"
  ];

  // GID is the group owner of the file
  google.protobuf.UInt32Value GID = 3 [
    (gogoproto.wktpointer) = true,
    (gogoproto.jsontag) = "gid"
  ];

  // Permissions is the file permissions
  google.protobuf.UInt32Value Permissions = 4 [
    (gogoproto.wktpointer) = true,
    (gogoproto.jsontag) = "permissions"
  ];

  // AccessTime is when the file was last read
  google.protobuf.Timestamp AccessTime = 5 [
    (gogoproto.stdtime) = true,
    (gogoproto.jsontag) = "access_time,omitempty"
  ];

  // ModificationTime was when the file was last changed
  google.protobuf.Timestamp ModificationTime = 6 [
    (gogoproto.stdtime) = true,
    (gogoproto.jsontag) = "modification_time,omitempty"
  ];
}

// SFTPAction denotes what type of SFTP request was made.
// These actions were taken from https://datatracker.ietf.org/doc/html/draft-ietf-secsh-filexfer-02.
enum SFTPAction {
  INVALID = 0;
  OPEN = 1;
  CLOSE = 2;
  READ = 3;
  WRITE = 4;
  LSTAT = 5;
  FSTAT = 6;
  SETSTAT = 7;
  FSETSTAT = 8;
  OPENDIR = 9;
  READDIR = 10;
  REMOVE = 11;
  MKDIR = 12;
  RMDIR = 13;
  REALPATH = 14;
  STAT = 15;
  RENAME = 16;
  READLINK = 17;
  SYMLINK = 18;
}

// SFTP is emitted when file operations have occurred between server and client
message SFTP {
  // Metadata is a common event metadata
  Metadata Metadata = 1 [
    (gogoproto.nullable) = false,
    (gogoproto.embed) = true,
    (gogoproto.jsontag) = ""
  ];

  // User is a common user event metadata
  UserMetadata User = 2 [
    (gogoproto.nullable) = false,
    (gogoproto.embed) = true,
    (gogoproto.jsontag) = ""
  ];

  // ConnectionMetadata holds information about the connection
  ConnectionMetadata Connection = 3 [
    (gogoproto.nullable) = false,
    (gogoproto.embed) = true,
    (gogoproto.jsontag) = ""
  ];

  // SessionMetadata is a common event session metadata
  SessionMetadata Session = 4 [
    (gogoproto.nullable) = false,
    (gogoproto.embed) = true,
    (gogoproto.jsontag) = ""
  ];

  // ServerMetadata is a common server metadata
  ServerMetadata Server = 5 [
    (gogoproto.nullable) = false,
    (gogoproto.embed) = true,
    (gogoproto.jsontag) = ""
  ];

  // WorkingDirectory is the current directory the SFTP server is in
  string WorkingDirectory = 6 [(gogoproto.jsontag) = "working_directory"];

  // Path is the filepath that was operated on. It is the exact path that
  // was sent by the client, so it may be relative or absolute.
  string Path = 7 [(gogoproto.jsontag) = "path"];

  // TargetPath is the new path in file renames, or the path of the symlink
  // when creating symlinks. It is the exact path that wassent by the client,
  // so it may be relative or absolute.
  string TargetPath = 8 [(gogoproto.jsontag) = "target_path,omitempty"];

  // Flags is options that were passed that affect file creation events
  uint32 Flags = 9 [(gogoproto.jsontag) = "flags,omitempty"];

  // Attributes is file metadata that the user requested to be changed
  SFTPAttributes Attributes = 10 [(gogoproto.jsontag) = "attributes,omitempty"];

  // Action is what kind of file operation
  SFTPAction Action = 11 [(gogoproto.jsontag) = "action"];

  // Error is the optional error that may have occurred
  string Error = 12 [(gogoproto.jsontag) = "error,omitempty"];
}

// Subsystem is emitted when a user requests a new subsystem.
message Subsystem {
  // Metadata is a common event metadata
  Metadata Metadata = 1 [
    (gogoproto.nullable) = false,
    (gogoproto.embed) = true,
    (gogoproto.jsontag) = ""
  ];

  // User is a common user event metadata
  UserMetadata User = 2 [
    (gogoproto.nullable) = false,
    (gogoproto.embed) = true,
    (gogoproto.jsontag) = ""
  ];

  // ConnectionMetadata holds information about the connection
  ConnectionMetadata Connection = 3 [
    (gogoproto.nullable) = false,
    (gogoproto.embed) = true,
    (gogoproto.jsontag) = ""
  ];

  // Name is a subsystem name
  string Name = 4 [(gogoproto.jsontag) = "name"];

  // Error contains error in case of unsucessfull attempt
  string Error = 5 [(gogoproto.jsontag) = "exitError"];
}

// ClientDisconnect is emitted when client is disconnected
// by the server due to inactivity or any other reason
message ClientDisconnect {
  // Metadata is a common event metadata
  Metadata Metadata = 1 [
    (gogoproto.nullable) = false,
    (gogoproto.embed) = true,
    (gogoproto.jsontag) = ""
  ];

  // User is a common user event metadata
  UserMetadata User = 2 [
    (gogoproto.nullable) = false,
    (gogoproto.embed) = true,
    (gogoproto.jsontag) = ""
  ];

  // ConnectionMetadata holds information about the connection
  ConnectionMetadata Connection = 3 [
    (gogoproto.nullable) = false,
    (gogoproto.embed) = true,
    (gogoproto.jsontag) = ""
  ];

  // ServerMetadata is a common server metadata
  ServerMetadata Server = 4 [
    (gogoproto.nullable) = false,
    (gogoproto.embed) = true,
    (gogoproto.jsontag) = ""
  ];

  // Reason is a field that specifies reason for event, e.g. in disconnect
  // event it explains why server disconnected the client
  string Reason = 5 [(gogoproto.jsontag) = "reason"];
}

// AuthAttempt is emitted upon a failed or successfull authentication attempt.
message AuthAttempt {
  // Metadata is a common event metadata
  Metadata Metadata = 1 [
    (gogoproto.nullable) = false,
    (gogoproto.embed) = true,
    (gogoproto.jsontag) = ""
  ];

  // User is a common user event metadata
  UserMetadata User = 2 [
    (gogoproto.nullable) = false,
    (gogoproto.embed) = true,
    (gogoproto.jsontag) = ""
  ];

  // ConnectionMetadata holds information about the connection
  ConnectionMetadata Connection = 3 [
    (gogoproto.nullable) = false,
    (gogoproto.embed) = true,
    (gogoproto.jsontag) = ""
  ];

  // Status contains common command or operation status fields
  Status Status = 4 [
    (gogoproto.nullable) = false,
    (gogoproto.embed) = true,
    (gogoproto.jsontag) = ""
  ];
}

// UserTokenCreate is emitted when a user token is created.
message UserTokenCreate {
  // Metadata is a common event metadata
  Metadata Metadata = 1 [
    (gogoproto.nullable) = false,
    (gogoproto.embed) = true,
    (gogoproto.jsontag) = ""
  ];

  // ResourceMetadata is a common resource event metadata
  ResourceMetadata Resource = 2 [
    (gogoproto.nullable) = false,
    (gogoproto.embed) = true,
    (gogoproto.jsontag) = ""
  ];

  // User is a common user event metadata
  UserMetadata User = 3 [
    (gogoproto.nullable) = false,
    (gogoproto.embed) = true,
    (gogoproto.jsontag) = ""
  ];
}

// RoleCreate is emitted when a role is created/updated.
message RoleCreate {
  // Metadata is a common event metadata
  Metadata Metadata = 1 [
    (gogoproto.nullable) = false,
    (gogoproto.embed) = true,
    (gogoproto.jsontag) = ""
  ];

  // ResourceMetadata is a common resource event metadata
  ResourceMetadata Resource = 2 [
    (gogoproto.nullable) = false,
    (gogoproto.embed) = true,
    (gogoproto.jsontag) = ""
  ];

  // User is a common user event metadata
  UserMetadata User = 3 [
    (gogoproto.nullable) = false,
    (gogoproto.embed) = true,
    (gogoproto.jsontag) = ""
  ];
}

// RoleDelete is emitted when a role is deleted
message RoleDelete {
  // Metadata is a common event metadata
  Metadata Metadata = 1 [
    (gogoproto.nullable) = false,
    (gogoproto.embed) = true,
    (gogoproto.jsontag) = ""
  ];

  // ResourceMetadata is a common resource event metadata
  ResourceMetadata Resource = 2 [
    (gogoproto.nullable) = false,
    (gogoproto.embed) = true,
    (gogoproto.jsontag) = ""
  ];

  // User is a common user event metadata
  UserMetadata User = 3 [
    (gogoproto.nullable) = false,
    (gogoproto.embed) = true,
    (gogoproto.jsontag) = ""
  ];
}

// TrustedClusterCreate is the event for creating a trusted cluster.
message TrustedClusterCreate {
  // Metadata is a common event metadata
  Metadata Metadata = 1 [
    (gogoproto.nullable) = false,
    (gogoproto.embed) = true,
    (gogoproto.jsontag) = ""
  ];

  // ResourceMetadata is a common resource event metadata
  ResourceMetadata Resource = 2 [
    (gogoproto.nullable) = false,
    (gogoproto.embed) = true,
    (gogoproto.jsontag) = ""
  ];

  // User is a common user event metadata
  UserMetadata User = 3 [
    (gogoproto.nullable) = false,
    (gogoproto.embed) = true,
    (gogoproto.jsontag) = ""
  ];
}

// TrustedClusterDelete is the event for removing a trusted cluster.
message TrustedClusterDelete {
  // Metadata is a common event metadata
  Metadata Metadata = 1 [
    (gogoproto.nullable) = false,
    (gogoproto.embed) = true,
    (gogoproto.jsontag) = ""
  ];

  // ResourceMetadata is a common resource event metadata
  ResourceMetadata Resource = 2 [
    (gogoproto.nullable) = false,
    (gogoproto.embed) = true,
    (gogoproto.jsontag) = ""
  ];

  // User is a common user event metadata
  UserMetadata User = 3 [
    (gogoproto.nullable) = false,
    (gogoproto.embed) = true,
    (gogoproto.jsontag) = ""
  ];
}

// TrustedClusterTokenCreate is the event for
// creating new join token for a trusted cluster.
message TrustedClusterTokenCreate {
  // Metadata is a common event metadata
  Metadata Metadata = 1 [
    (gogoproto.nullable) = false,
    (gogoproto.embed) = true,
    (gogoproto.jsontag) = ""
  ];

  // ResourceMetadata is a common resource event metadata
  ResourceMetadata Resource = 2 [
    (gogoproto.nullable) = false,
    (gogoproto.embed) = true,
    (gogoproto.jsontag) = ""
  ];

  // User is a common user event metadata
  UserMetadata User = 3 [
    (gogoproto.nullable) = false,
    (gogoproto.embed) = true,
    (gogoproto.jsontag) = ""
  ];
}

// GithubConnectorCreate fires when a Github connector is created/updated.
message GithubConnectorCreate {
  // Metadata is a common event metadata
  Metadata Metadata = 1 [
    (gogoproto.nullable) = false,
    (gogoproto.embed) = true,
    (gogoproto.jsontag) = ""
  ];

  // ResourceMetadata is a common resource event metadata
  ResourceMetadata Resource = 2 [
    (gogoproto.nullable) = false,
    (gogoproto.embed) = true,
    (gogoproto.jsontag) = ""
  ];

  // User is a common user event metadata
  UserMetadata User = 3 [
    (gogoproto.nullable) = false,
    (gogoproto.embed) = true,
    (gogoproto.jsontag) = ""
  ];
}

// GithubConnectorDelete fires when a Github connector is deleted.
message GithubConnectorDelete {
  // Metadata is a common event metadata
  Metadata Metadata = 1 [
    (gogoproto.nullable) = false,
    (gogoproto.embed) = true,
    (gogoproto.jsontag) = ""
  ];

  // ResourceMetadata is a common resource event metadata
  ResourceMetadata Resource = 2 [
    (gogoproto.nullable) = false,
    (gogoproto.embed) = true,
    (gogoproto.jsontag) = ""
  ];

  // User is a common user event metadata
  UserMetadata User = 3 [
    (gogoproto.nullable) = false,
    (gogoproto.embed) = true,
    (gogoproto.jsontag) = ""
  ];
}

// OIDCConnectorCreate fires when OIDC connector is created/updated.
message OIDCConnectorCreate {
  // Metadata is a common event metadata
  Metadata Metadata = 1 [
    (gogoproto.nullable) = false,
    (gogoproto.embed) = true,
    (gogoproto.jsontag) = ""
  ];

  // ResourceMetadata is a common resource event metadata
  ResourceMetadata Resource = 2 [
    (gogoproto.nullable) = false,
    (gogoproto.embed) = true,
    (gogoproto.jsontag) = ""
  ];

  // User is a common user event metadata
  UserMetadata User = 3 [
    (gogoproto.nullable) = false,
    (gogoproto.embed) = true,
    (gogoproto.jsontag) = ""
  ];
}

// OIDCConnectorDelete fires when OIDC connector is deleted.
message OIDCConnectorDelete {
  // Metadata is a common event metadata
  Metadata Metadata = 1 [
    (gogoproto.nullable) = false,
    (gogoproto.embed) = true,
    (gogoproto.jsontag) = ""
  ];

  // ResourceMetadata is a common resource event metadata
  ResourceMetadata Resource = 2 [
    (gogoproto.nullable) = false,
    (gogoproto.embed) = true,
    (gogoproto.jsontag) = ""
  ];

  // User is a common user event metadata
  UserMetadata User = 3 [
    (gogoproto.nullable) = false,
    (gogoproto.embed) = true,
    (gogoproto.jsontag) = ""
  ];
}

// SAMLConnectorCreate fires when SAML connector is created/updated.
message SAMLConnectorCreate {
  // Metadata is a common event metadata
  Metadata Metadata = 1 [
    (gogoproto.nullable) = false,
    (gogoproto.embed) = true,
    (gogoproto.jsontag) = ""
  ];

  // ResourceMetadata is a common resource event metadata
  ResourceMetadata Resource = 2 [
    (gogoproto.nullable) = false,
    (gogoproto.embed) = true,
    (gogoproto.jsontag) = ""
  ];

  // User is a common user event metadata
  UserMetadata User = 3 [
    (gogoproto.nullable) = false,
    (gogoproto.embed) = true,
    (gogoproto.jsontag) = ""
  ];
}

// SAMLConnectorDelete fires when SAML connector is deleted.
message SAMLConnectorDelete {
  // Metadata is a common event metadata
  Metadata Metadata = 1 [
    (gogoproto.nullable) = false,
    (gogoproto.embed) = true,
    (gogoproto.jsontag) = ""
  ];

  // ResourceMetadata is a common resource event metadata
  ResourceMetadata Resource = 2 [
    (gogoproto.nullable) = false,
    (gogoproto.embed) = true,
    (gogoproto.jsontag) = ""
  ];

  // User is a common user event metadata
  UserMetadata User = 3 [
    (gogoproto.nullable) = false,
    (gogoproto.embed) = true,
    (gogoproto.jsontag) = ""
  ];
}

// KubeRequest specifies a Kubernetes API request event.
message KubeRequest {
  // Metadata is a common event metadata
  Metadata Metadata = 1 [
    (gogoproto.nullable) = false,
    (gogoproto.embed) = true,
    (gogoproto.jsontag) = ""
  ];

  // User is a common user event metadata
  UserMetadata User = 2 [
    (gogoproto.nullable) = false,
    (gogoproto.embed) = true,
    (gogoproto.jsontag) = ""
  ];

  // ConnectionMetadata holds information about the connection
  ConnectionMetadata Connection = 3 [
    (gogoproto.nullable) = false,
    (gogoproto.embed) = true,
    (gogoproto.jsontag) = ""
  ];

  // ServerMetadata is a common server metadata
  ServerMetadata Server = 4 [
    (gogoproto.nullable) = false,
    (gogoproto.embed) = true,
    (gogoproto.jsontag) = ""
  ];

  // RequestPath is the raw request URL path.
  string RequestPath = 5 [(gogoproto.jsontag) = "request_path"];
  // Verb is the HTTP verb used for this request (e.g. GET, POST, etc)
  string Verb = 6 [(gogoproto.jsontag) = "verb"];
  // ResourceAPIGroup is the resource API group.
  string ResourceAPIGroup = 7 [(gogoproto.jsontag) = "resource_api_group,omitempty"];
  // ResourceNamespace is the resource namespace.
  string ResourceNamespace = 8 [(gogoproto.jsontag) = "resource_namespace,omitempty"];
  // ResourceKind is the API resource kind (e.g. "pod", "service", etc).
  string ResourceKind = 9 [(gogoproto.jsontag) = "resource_kind,omitempty"];
  // ResourceName is the API resource name.
  string ResourceName = 10 [(gogoproto.jsontag) = "resource_name,omitempty"];
  // ResponseCode is the HTTP response code for this request.
  int32 ResponseCode = 11 [(gogoproto.jsontag) = "response_code"];

  // Kubernetes has information about a kubernetes cluster, if applicable.
  KubernetesClusterMetadata Kubernetes = 12 [
    (gogoproto.nullable) = false,
    (gogoproto.embed) = true,
    (gogoproto.jsontag) = ""
  ];
}

// AppMetadata contains common application information.
message AppMetadata {
  // AppURI is the application endpoint.
  string AppURI = 1 [(gogoproto.jsontag) = "app_uri,omitempty"];
  // AppPublicAddr is the configured application public address.
  string AppPublicAddr = 2 [(gogoproto.jsontag) = "app_public_addr,omitempty"];
  // AppLabels are the configured application labels.
  map<string, string> AppLabels = 3 [
    (gogoproto.nullable) = false,
    (gogoproto.jsontag) = "app_labels,omitempty"
  ];
  // AppName is the configured application name.
  string AppName = 4 [(gogoproto.jsontag) = "app_name,omitempty"];
}

// AppCreate is emitted when a new application resource is created.
message AppCreate {
  // Metadata is a common event metadata.
  Metadata Metadata = 1 [
    (gogoproto.nullable) = false,
    (gogoproto.embed) = true,
    (gogoproto.jsontag) = ""
  ];
  // User is a common user event metadata.
  UserMetadata User = 2 [
    (gogoproto.nullable) = false,
    (gogoproto.embed) = true,
    (gogoproto.jsontag) = ""
  ];
  // ResourceMetadata is a common resource event metadata.
  ResourceMetadata Resource = 3 [
    (gogoproto.nullable) = false,
    (gogoproto.embed) = true,
    (gogoproto.jsontag) = ""
  ];
  // AppMetadata is a common application resource metadata.
  AppMetadata App = 4 [
    (gogoproto.nullable) = false,
    (gogoproto.embed) = true,
    (gogoproto.jsontag) = ""
  ];
}

// AppUpdate is emitted when an existing application resource is updated.
message AppUpdate {
  // Metadata is a common event metadata.
  Metadata Metadata = 1 [
    (gogoproto.nullable) = false,
    (gogoproto.embed) = true,
    (gogoproto.jsontag) = ""
  ];
  // User is a common user event metadata.
  UserMetadata User = 2 [
    (gogoproto.nullable) = false,
    (gogoproto.embed) = true,
    (gogoproto.jsontag) = ""
  ];
  // ResourceMetadata is a common resource event metadata.
  ResourceMetadata Resource = 3 [
    (gogoproto.nullable) = false,
    (gogoproto.embed) = true,
    (gogoproto.jsontag) = ""
  ];
  // AppMetadata is a common application resource metadata.
  AppMetadata App = 4 [
    (gogoproto.nullable) = false,
    (gogoproto.embed) = true,
    (gogoproto.jsontag) = ""
  ];
}

// AppDelete is emitted when an application resource is deleted.
message AppDelete {
  // Metadata is a common event metadata.
  Metadata Metadata = 1 [
    (gogoproto.nullable) = false,
    (gogoproto.embed) = true,
    (gogoproto.jsontag) = ""
  ];
  // User is a common user event metadata.
  UserMetadata User = 2 [
    (gogoproto.nullable) = false,
    (gogoproto.embed) = true,
    (gogoproto.jsontag) = ""
  ];
  // ResourceMetadata is a common resource event metadata.
  ResourceMetadata Resource = 3 [
    (gogoproto.nullable) = false,
    (gogoproto.embed) = true,
    (gogoproto.jsontag) = ""
  ];
}

// AppSessionStart is emitted when a user is issued an application certificate.
message AppSessionStart {
  // Metadata is a common event metadata
  Metadata Metadata = 1 [
    (gogoproto.nullable) = false,
    (gogoproto.embed) = true,
    (gogoproto.jsontag) = ""
  ];

  // User is a common user event metadata
  UserMetadata User = 2 [
    (gogoproto.nullable) = false,
    (gogoproto.embed) = true,
    (gogoproto.jsontag) = ""
  ];

  // SessionMetadata is a common event session metadata
  SessionMetadata Session = 3 [
    (gogoproto.nullable) = false,
    (gogoproto.embed) = true,
    (gogoproto.jsontag) = ""
  ];

  // ServerMetadata is a common server metadata
  ServerMetadata Server = 4 [
    (gogoproto.nullable) = false,
    (gogoproto.embed) = true,
    (gogoproto.jsontag) = ""
  ];

  // ConnectionMetadata holds information about the connection
  ConnectionMetadata Connection = 5 [
    (gogoproto.nullable) = false,
    (gogoproto.embed) = true,
    (gogoproto.jsontag) = ""
  ];

  // PublicAddr is the public address of the application being requested.
  // DELETE IN 10.0: this information is also present on the AppMetadata.
  string PublicAddr = 7 [
    (gogoproto.jsontag) = "public_addr",
    deprecated = true
  ];

  // App is a common application resource metadata.
  AppMetadata App = 8 [
    (gogoproto.nullable) = false,
    (gogoproto.embed) = true,
    (gogoproto.jsontag) = ""
  ];
}

// AppSessionEnd is emitted when an application session ends.
message AppSessionEnd {
  // Metadata is a common event metadata
  Metadata Metadata = 1 [
    (gogoproto.nullable) = false,
    (gogoproto.embed) = true,
    (gogoproto.jsontag) = ""
  ];

  // User is a common user event metadata
  UserMetadata User = 2 [
    (gogoproto.nullable) = false,
    (gogoproto.embed) = true,
    (gogoproto.jsontag) = ""
  ];

  // SessionMetadata is a common event session metadata
  SessionMetadata Session = 3 [
    (gogoproto.nullable) = false,
    (gogoproto.embed) = true,
    (gogoproto.jsontag) = ""
  ];

  // ServerMetadata is a common server metadata
  ServerMetadata Server = 4 [
    (gogoproto.nullable) = false,
    (gogoproto.embed) = true,
    (gogoproto.jsontag) = ""
  ];

  // ConnectionMetadata holds information about the connection
  ConnectionMetadata Connection = 5 [
    (gogoproto.nullable) = false,
    (gogoproto.embed) = true,
    (gogoproto.jsontag) = ""
  ];

  // App is a common application resource metadata.
  AppMetadata App = 6 [
    (gogoproto.nullable) = false,
    (gogoproto.embed) = true,
    (gogoproto.jsontag) = ""
  ];
}

// AppSessionChunk is emitted at the start of a 5 minute chunk on each
// proxy. This chunk is used to buffer 5 minutes of audit events at a time
// for applications.
message AppSessionChunk {
  // Metadata is a common event metadata
  Metadata Metadata = 1 [
    (gogoproto.nullable) = false,
    (gogoproto.embed) = true,
    (gogoproto.jsontag) = ""
  ];

  // User is a common user event metadata
  UserMetadata User = 2 [
    (gogoproto.nullable) = false,
    (gogoproto.embed) = true,
    (gogoproto.jsontag) = ""
  ];

  // SessionMetadata is a common event session metadata
  SessionMetadata Session = 3 [
    (gogoproto.nullable) = false,
    (gogoproto.embed) = true,
    (gogoproto.jsontag) = ""
  ];

  // ServerMetadata is a common server metadata
  ServerMetadata Server = 4 [
    (gogoproto.nullable) = false,
    (gogoproto.embed) = true,
    (gogoproto.jsontag) = ""
  ];

  // ConnectionMetadata holds information about the connection
  ConnectionMetadata Connection = 5 [
    (gogoproto.nullable) = false,
    (gogoproto.embed) = true,
    (gogoproto.jsontag) = ""
  ];

  // SessionChunkID is the ID of the session that was created for this 5 minute
  // application log chunk.
  string SessionChunkID = 6 [(gogoproto.jsontag) = "session_chunk_id"];

  // App is a common application resource metadata.
  AppMetadata App = 7 [
    (gogoproto.nullable) = false,
    (gogoproto.embed) = true,
    (gogoproto.jsontag) = ""
  ];
}

// AppSessionRequest is an HTTP request and response.
message AppSessionRequest {
  // Metadata is a common event metadata
  Metadata Metadata = 1 [
    (gogoproto.nullable) = false,
    (gogoproto.embed) = true,
    (gogoproto.jsontag) = ""
  ];

  // StatusCode the HTTP response code for the request.
  uint32 StatusCode = 2 [(gogoproto.jsontag) = "status_code"];
  // Path is relative path in the URL.
  string Path = 3 [(gogoproto.jsontag) = "path"];
  // RawQuery are the encoded query values.
  string RawQuery = 4 [(gogoproto.jsontag) = "raw_query"];
  // Method is the request HTTP method, like GET/POST/DELETE/etc.
  string Method = 5 [(gogoproto.jsontag) = "method"];
  // App is a common application resource metadata.
  AppMetadata App = 6 [
    (gogoproto.nullable) = false,
    (gogoproto.embed) = true,
    (gogoproto.jsontag) = ""
  ];
  // AWS contains extra AWS metadata of the request.
  AWSRequestMetadata AWS = 7 [
    (gogoproto.nullable) = false,
    (gogoproto.embed) = true,
    (gogoproto.jsontag) = ""
  ];
}

// AWSRequestMetadata contains extra AWS metadata of an AppSessionRequest.
message AWSRequestMetadata {
  // AWSRegion is the requested AWS region.
  string AWSRegion = 1 [(gogoproto.jsontag) = "aws_region,omitempty"];
  // AWSService is the requested AWS service name.
  string AWSService = 2 [(gogoproto.jsontag) = "aws_service,omitempty"];
  // AWSHost is the requested host of the AWS service.
  string AWSHost = 3 [(gogoproto.jsontag) = "aws_host,omitempty"];
}

// DatabaseMetadata contains common database information.
message DatabaseMetadata {
  // DatabaseService is the name of the database service proxying the database.
  string DatabaseService = 1 [(gogoproto.jsontag) = "db_service,omitempty"];
  // DatabaseProtocol is the database type, e.g. postgres or mysql.
  string DatabaseProtocol = 2 [(gogoproto.jsontag) = "db_protocol"];
  // DatabaseURI is the database URI to connect to.
  string DatabaseURI = 3 [(gogoproto.jsontag) = "db_uri"];
  // DatabaseName is the name of the database a user is connecting to.
  string DatabaseName = 4 [(gogoproto.jsontag) = "db_name,omitempty"];
  // DatabaseUser is the database username used to connect.
  string DatabaseUser = 5 [(gogoproto.jsontag) = "db_user,omitempty"];
  // DatabaseLabels is the database resource labels.
  map<string, string> DatabaseLabels = 6 [
    (gogoproto.nullable) = false,
    (gogoproto.jsontag) = "db_labels,omitempty"
  ];
  // DatabaseAWSRegion is AWS regions for AWS hosted databases.
  string DatabaseAWSRegion = 7 [(gogoproto.jsontag) = "db_aws_region,omitempty"];
  // DatabaseAWSRegion is cluster ID for Redshift databases.
  string DatabaseAWSRedshiftClusterID = 8 [(gogoproto.jsontag) = "db_aws_redshift_cluster_id,omitempty"];
  // DatabaseGCPProjectID is project ID for GCP hosted databases.
  string DatabaseGCPProjectID = 9 [(gogoproto.jsontag) = "db_gcp_project_id,omitempty"];
  // DatabaseGCPInstanceID is instance ID for GCP hosted databases.
  string DatabaseGCPInstanceID = 10 [(gogoproto.jsontag) = "db_gcp_instance_id,omitempty"];
}

// DatabaseCreate is emitted when a new database resource is created.
message DatabaseCreate {
  // Metadata is a common event metadata.
  Metadata Metadata = 1 [
    (gogoproto.nullable) = false,
    (gogoproto.embed) = true,
    (gogoproto.jsontag) = ""
  ];
  // User is a common user event metadata.
  UserMetadata User = 2 [
    (gogoproto.nullable) = false,
    (gogoproto.embed) = true,
    (gogoproto.jsontag) = ""
  ];
  // ResourceMetadata is a common resource event metadata.
  ResourceMetadata Resource = 3 [
    (gogoproto.nullable) = false,
    (gogoproto.embed) = true,
    (gogoproto.jsontag) = ""
  ];
  // DatabaseMetadata is a common database resource metadata.
  DatabaseMetadata Database = 4 [
    (gogoproto.nullable) = false,
    (gogoproto.embed) = true,
    (gogoproto.jsontag) = ""
  ];
}

// DatabaseUpdate is emitted when an existing database resource is updated.
message DatabaseUpdate {
  // Metadata is a common event metadata.
  Metadata Metadata = 1 [
    (gogoproto.nullable) = false,
    (gogoproto.embed) = true,
    (gogoproto.jsontag) = ""
  ];
  // User is a common user event metadata.
  UserMetadata User = 2 [
    (gogoproto.nullable) = false,
    (gogoproto.embed) = true,
    (gogoproto.jsontag) = ""
  ];
  // ResourceMetadata is a common resource event metadata.
  ResourceMetadata Resource = 3 [
    (gogoproto.nullable) = false,
    (gogoproto.embed) = true,
    (gogoproto.jsontag) = ""
  ];
  // DatabaseMetadata is a common database resource metadata.
  DatabaseMetadata Database = 4 [
    (gogoproto.nullable) = false,
    (gogoproto.embed) = true,
    (gogoproto.jsontag) = ""
  ];
}

// DatabaseDelete is emitted when a database resource is deleted.
message DatabaseDelete {
  // Metadata is a common event metadata.
  Metadata Metadata = 1 [
    (gogoproto.nullable) = false,
    (gogoproto.embed) = true,
    (gogoproto.jsontag) = ""
  ];
  // User is a common user event metadata.
  UserMetadata User = 2 [
    (gogoproto.nullable) = false,
    (gogoproto.embed) = true,
    (gogoproto.jsontag) = ""
  ];
  // ResourceMetadata is a common resource event metadata.
  ResourceMetadata Resource = 3 [
    (gogoproto.nullable) = false,
    (gogoproto.embed) = true,
    (gogoproto.jsontag) = ""
  ];
}

// DatabaseSessionStart is emitted when a user connects to a database.
message DatabaseSessionStart {
  // Metadata is a common event metadata.
  Metadata Metadata = 1 [
    (gogoproto.nullable) = false,
    (gogoproto.embed) = true,
    (gogoproto.jsontag) = ""
  ];
  // User is a common user event metadata.
  UserMetadata User = 2 [
    (gogoproto.nullable) = false,
    (gogoproto.embed) = true,
    (gogoproto.jsontag) = ""
  ];
  // Session is a common event session metadata.
  SessionMetadata Session = 3 [
    (gogoproto.nullable) = false,
    (gogoproto.embed) = true,
    (gogoproto.jsontag) = ""
  ];
  // Server is a common server metadata.
  ServerMetadata Server = 4 [
    (gogoproto.nullable) = false,
    (gogoproto.embed) = true,
    (gogoproto.jsontag) = ""
  ];
  // Connection holds information about the connection.
  ConnectionMetadata Connection = 5 [
    (gogoproto.nullable) = false,
    (gogoproto.embed) = true,
    (gogoproto.jsontag) = ""
  ];
  // Status indicates whether the connection was successful or denied.
  Status Status = 6 [
    (gogoproto.nullable) = false,
    (gogoproto.embed) = true,
    (gogoproto.jsontag) = ""
  ];
  // Database contains database related metadata.
  DatabaseMetadata Database = 7 [
    (gogoproto.nullable) = false,
    (gogoproto.embed) = true,
    (gogoproto.jsontag) = ""
  ];
}

// DatabaseSessionQuery is emitted when a user executes a database query.
message DatabaseSessionQuery {
  // Metadata is a common event metadata.
  Metadata Metadata = 1 [
    (gogoproto.nullable) = false,
    (gogoproto.embed) = true,
    (gogoproto.jsontag) = ""
  ];
  // User is a common user event metadata.
  UserMetadata User = 2 [
    (gogoproto.nullable) = false,
    (gogoproto.embed) = true,
    (gogoproto.jsontag) = ""
  ];
  // SessionMetadata is a common event session metadata.
  SessionMetadata Session = 3 [
    (gogoproto.nullable) = false,
    (gogoproto.embed) = true,
    (gogoproto.jsontag) = ""
  ];
  // Database contains database related metadata.
  DatabaseMetadata Database = 4 [
    (gogoproto.nullable) = false,
    (gogoproto.embed) = true,
    (gogoproto.jsontag) = ""
  ];
  // DatabaseQuery is the executed query string.
  string DatabaseQuery = 5 [(gogoproto.jsontag) = "db_query"];
  // DatabaseQueryParameters are the query parameters for prepared statements.
  repeated string DatabaseQueryParameters = 6 [(gogoproto.jsontag) = "db_query_parameters,omitempty"];
  // Status indicates whether the query was successfully sent to the database.
  Status Status = 7 [
    (gogoproto.nullable) = false,
    (gogoproto.embed) = true,
    (gogoproto.jsontag) = ""
  ];
}

// PostgresParse is emitted when a Postgres client creates a prepared statement
// using extended query protocol.
message PostgresParse {
  // Metadata is a common event metadata.
  Metadata Metadata = 1 [
    (gogoproto.nullable) = false,
    (gogoproto.embed) = true,
    (gogoproto.jsontag) = ""
  ];
  // User is a common user event metadata.
  UserMetadata User = 2 [
    (gogoproto.nullable) = false,
    (gogoproto.embed) = true,
    (gogoproto.jsontag) = ""
  ];
  // SessionMetadata is a common event session metadata.
  SessionMetadata Session = 3 [
    (gogoproto.nullable) = false,
    (gogoproto.embed) = true,
    (gogoproto.jsontag) = ""
  ];
  // Database contains database related metadata.
  DatabaseMetadata Database = 4 [
    (gogoproto.nullable) = false,
    (gogoproto.embed) = true,
    (gogoproto.jsontag) = ""
  ];
  // StatementName is the prepared statement name.
  string StatementName = 5 [(gogoproto.jsontag) = "statement_name"];
  // Query is the prepared statement query.
  string Query = 6 [(gogoproto.jsontag) = "query"];
}

// PostgresBind is emitted when a Postgres client readies a prepared statement
// for execution and binds it to parameters.
message PostgresBind {
  // Metadata is a common event metadata.
  Metadata Metadata = 1 [
    (gogoproto.nullable) = false,
    (gogoproto.embed) = true,
    (gogoproto.jsontag) = ""
  ];
  // User is a common user event metadata.
  UserMetadata User = 2 [
    (gogoproto.nullable) = false,
    (gogoproto.embed) = true,
    (gogoproto.jsontag) = ""
  ];
  // SessionMetadata is a common event session metadata.
  SessionMetadata Session = 3 [
    (gogoproto.nullable) = false,
    (gogoproto.embed) = true,
    (gogoproto.jsontag) = ""
  ];
  // Database contains database related metadata.
  DatabaseMetadata Database = 4 [
    (gogoproto.nullable) = false,
    (gogoproto.embed) = true,
    (gogoproto.jsontag) = ""
  ];
  // StatementName is the name of prepared statement that's being bound to parameters.
  string StatementName = 5 [(gogoproto.jsontag) = "statement_name"];
  // PortalName is the destination portal name that binds statement to parameters.
  string PortalName = 6 [(gogoproto.jsontag) = "portal_name"];
  // Parameters are the query bind parameters.
  repeated string Parameters = 7 [(gogoproto.jsontag) = "parameters"];
}

// PostgresExecute is emitted when a Postgres client executes a previously
// bound prepared statement.
message PostgresExecute {
  // Metadata is a common event metadata.
  Metadata Metadata = 1 [
    (gogoproto.nullable) = false,
    (gogoproto.embed) = true,
    (gogoproto.jsontag) = ""
  ];
  // User is a common user event metadata.
  UserMetadata User = 2 [
    (gogoproto.nullable) = false,
    (gogoproto.embed) = true,
    (gogoproto.jsontag) = ""
  ];
  // SessionMetadata is a common event session metadata.
  SessionMetadata Session = 3 [
    (gogoproto.nullable) = false,
    (gogoproto.embed) = true,
    (gogoproto.jsontag) = ""
  ];
  // Database contains database related metadata.
  DatabaseMetadata Database = 4 [
    (gogoproto.nullable) = false,
    (gogoproto.embed) = true,
    (gogoproto.jsontag) = ""
  ];
  // PortalName is the name of destination portal that's being executed.
  string PortalName = 5 [(gogoproto.jsontag) = "portal_name"];
}

// PostgresClose is emitted when a Postgres client closes an existing prepared
// statement.
message PostgresClose {
  // Metadata is a common event metadata.
  Metadata Metadata = 1 [
    (gogoproto.nullable) = false,
    (gogoproto.embed) = true,
    (gogoproto.jsontag) = ""
  ];
  // User is a common user event metadata.
  UserMetadata User = 2 [
    (gogoproto.nullable) = false,
    (gogoproto.embed) = true,
    (gogoproto.jsontag) = ""
  ];
  // SessionMetadata is a common event session metadata.
  SessionMetadata Session = 3 [
    (gogoproto.nullable) = false,
    (gogoproto.embed) = true,
    (gogoproto.jsontag) = ""
  ];
  // Database contains database related metadata.
  DatabaseMetadata Database = 4 [
    (gogoproto.nullable) = false,
    (gogoproto.embed) = true,
    (gogoproto.jsontag) = ""
  ];
  // StatementName is the name of prepared statement that's being closed.
  string StatementName = 5 [(gogoproto.jsontag) = "statement_name"];
  // PortalName is the name of destination portal that's being closed.
  string PortalName = 6 [(gogoproto.jsontag) = "portal_name"];
}

// PostgresFunctionCall is emitted when a Postgres client calls internal
// database function.
message PostgresFunctionCall {
  // Metadata is a common event metadata.
  Metadata Metadata = 1 [
    (gogoproto.nullable) = false,
    (gogoproto.embed) = true,
    (gogoproto.jsontag) = ""
  ];
  // User is a common user event metadata.
  UserMetadata User = 2 [
    (gogoproto.nullable) = false,
    (gogoproto.embed) = true,
    (gogoproto.jsontag) = ""
  ];
  // SessionMetadata is a common event session metadata.
  SessionMetadata Session = 3 [
    (gogoproto.nullable) = false,
    (gogoproto.embed) = true,
    (gogoproto.jsontag) = ""
  ];
  // Database contains database related metadata.
  DatabaseMetadata Database = 4 [
    (gogoproto.nullable) = false,
    (gogoproto.embed) = true,
    (gogoproto.jsontag) = ""
  ];
  // FunctionOID is the Postgres object ID of the called function.
  uint32 FunctionOID = 5 [(gogoproto.jsontag) = "function_oid"];
  // FunctionArgs contains formatted function arguments.
  repeated string FunctionArgs = 6 [(gogoproto.jsontag) = "function_args,omitempty"];
}

// WindowsDesktopSessionStart is emitted when a user connects to a desktop.
message WindowsDesktopSessionStart {
  // Metadata is common event metadata.
  Metadata Metadata = 1 [
    (gogoproto.nullable) = false,
    (gogoproto.embed) = true,
    (gogoproto.jsontag) = ""
  ];
  // User is common user event metadata.
  UserMetadata User = 2 [
    (gogoproto.nullable) = false,
    (gogoproto.embed) = true,
    (gogoproto.jsontag) = ""
  ];
  // Session is common event session metadata.
  SessionMetadata Session = 3 [
    (gogoproto.nullable) = false,
    (gogoproto.embed) = true,
    (gogoproto.jsontag) = ""
  ];
  // Connection holds information about the connection.
  ConnectionMetadata Connection = 4 [
    (gogoproto.nullable) = false,
    (gogoproto.embed) = true,
    (gogoproto.jsontag) = ""
  ];
  // Status indicates whether the connection was successful or denied.
  Status Status = 5 [
    (gogoproto.nullable) = false,
    (gogoproto.embed) = true,
    (gogoproto.jsontag) = ""
  ];
  // WindowsDesktopService is the name of the service proxying the RDP session.
  string WindowsDesktopService = 6 [(gogoproto.jsontag) = "windows_desktop_service"];
  // DesktopAddr is the address of the desktop being accessed.
  string DesktopAddr = 7 [(gogoproto.jsontag) = "desktop_addr"];
  // Domain is the Active Directory domain of the desktop being accessed.
  string Domain = 8 [(gogoproto.jsontag) = "windows_domain"];
  // WindowsUser is the Windows username used to connect.
  string WindowsUser = 9 [(gogoproto.jsontag) = "windows_user"];
  // DesktopLabels are the labels on the desktop resource.
  map<string, string> DesktopLabels = 10 [(gogoproto.jsontag) = "desktop_labels"];
  // DesktopName is the name of the desktop resource.
  string DesktopName = 11 [(gogoproto.jsontag) = "desktop_name"];
}

// DatabaseSessionEnd is emitted when a user ends the database session.
message DatabaseSessionEnd {
  // Metadata is a common event metadata.
  Metadata Metadata = 1 [
    (gogoproto.nullable) = false,
    (gogoproto.embed) = true,
    (gogoproto.jsontag) = ""
  ];
  // User is a common user event metadata.
  UserMetadata User = 2 [
    (gogoproto.nullable) = false,
    (gogoproto.embed) = true,
    (gogoproto.jsontag) = ""
  ];
  // Session is a common event session metadata.
  SessionMetadata Session = 3 [
    (gogoproto.nullable) = false,
    (gogoproto.embed) = true,
    (gogoproto.jsontag) = ""
  ];
  // Database contains database related metadata.
  DatabaseMetadata Database = 4 [
    (gogoproto.nullable) = false,
    (gogoproto.embed) = true,
    (gogoproto.jsontag) = ""
  ];
}

// MFADeviceMetadata is a common MFA device metadata.
message MFADeviceMetadata {
  // Name is the user-specified name of the MFA device.
  string DeviceName = 1 [(gogoproto.jsontag) = "mfa_device_name"];
  // ID is the UUID of the MFA device generated by Teleport.
  string DeviceID = 2 [(gogoproto.jsontag) = "mfa_device_uuid"];
  // Type is the type of this MFA device.
  string DeviceType = 3 [(gogoproto.jsontag) = "mfa_device_type"];
}

// MFADeviceAdd is emitted when a user adds an MFA device.
message MFADeviceAdd {
  // Metadata is a common event metadata.
  Metadata Metadata = 1 [
    (gogoproto.nullable) = false,
    (gogoproto.embed) = true,
    (gogoproto.jsontag) = ""
  ];
  // User is a common user event metadata.
  UserMetadata User = 2 [
    (gogoproto.nullable) = false,
    (gogoproto.embed) = true,
    (gogoproto.jsontag) = ""
  ];
  // Device is the new MFA device added by the user.
  MFADeviceMetadata Device = 3 [
    (gogoproto.nullable) = false,
    (gogoproto.embed) = true,
    (gogoproto.jsontag) = ""
  ];
}

// MFADeviceDelete is emitted when a user deletes an MFA device.
message MFADeviceDelete {
  // Metadata is a common event metadata.
  Metadata Metadata = 1 [
    (gogoproto.nullable) = false,
    (gogoproto.embed) = true,
    (gogoproto.jsontag) = ""
  ];
  // User is a common user event metadata.
  UserMetadata User = 2 [
    (gogoproto.nullable) = false,
    (gogoproto.embed) = true,
    (gogoproto.jsontag) = ""
  ];
  // Device is the MFA device deleted by the user.
  MFADeviceMetadata Device = 3 [
    (gogoproto.nullable) = false,
    (gogoproto.embed) = true,
    (gogoproto.jsontag) = ""
  ];
}

// BillingInformationUpdate is emitted when a user updates the billing information.
message BillingInformationUpdate {
  // Metadata is a common event metadata.
  Metadata Metadata = 1 [
    (gogoproto.nullable) = false,
    (gogoproto.embed) = true,
    (gogoproto.jsontag) = ""
  ];
  // User is a common user event metadata.
  UserMetadata User = 2 [
    (gogoproto.nullable) = false,
    (gogoproto.embed) = true,
    (gogoproto.jsontag) = ""
  ];
}

// BillingCardCreate is emitted when a user creates or updates a credit card.
message BillingCardCreate {
  // Metadata is a common event metadata.
  Metadata Metadata = 1 [
    (gogoproto.nullable) = false,
    (gogoproto.embed) = true,
    (gogoproto.jsontag) = ""
  ];
  // User is a common user event metadata.
  UserMetadata User = 2 [
    (gogoproto.nullable) = false,
    (gogoproto.embed) = true,
    (gogoproto.jsontag) = ""
  ];
}

// BillingCardDelete is emitted when a user deletes a credit card.
message BillingCardDelete {
  // Metadata is a common event metadata.
  Metadata Metadata = 1 [
    (gogoproto.nullable) = false,
    (gogoproto.embed) = true,
    (gogoproto.jsontag) = ""
  ];
  // User is a common user event metadata.
  UserMetadata User = 2 [
    (gogoproto.nullable) = false,
    (gogoproto.embed) = true,
    (gogoproto.jsontag) = ""
  ];
}

// LockCreate is emitted when a lock is created/updated.
// Locks are used to restrict access to a Teleport environment by disabling
// interactions involving a user, an RBAC role, a node, etc.
// See rfd/0009-locking.md for more details.
message LockCreate {
  // Metadata is a common event metadata
  Metadata Metadata = 1 [
    (gogoproto.nullable) = false,
    (gogoproto.embed) = true,
    (gogoproto.jsontag) = ""
  ];

  // ResourceMetadata is a common resource event metadata
  ResourceMetadata Resource = 2 [
    (gogoproto.nullable) = false,
    (gogoproto.embed) = true,
    (gogoproto.jsontag) = ""
  ];

  // User is a common user event metadata
  UserMetadata User = 3 [
    (gogoproto.nullable) = false,
    (gogoproto.embed) = true,
    (gogoproto.jsontag) = ""
  ];

  // Target describes the set of interactions that the lock applies to
  types.LockTarget Target = 4 [
    (gogoproto.nullable) = false,
    (gogoproto.jsontag) = "target"
  ];
}

// LockDelete is emitted when a lock is deleted
message LockDelete {
  // Metadata is a common event metadata
  Metadata Metadata = 1 [
    (gogoproto.nullable) = false,
    (gogoproto.embed) = true,
    (gogoproto.jsontag) = ""
  ];

  // ResourceMetadata is a common resource event metadata
  ResourceMetadata Resource = 2 [
    (gogoproto.nullable) = false,
    (gogoproto.embed) = true,
    (gogoproto.jsontag) = ""
  ];

  // User is a common user event metadata
  UserMetadata User = 3 [
    (gogoproto.nullable) = false,
    (gogoproto.embed) = true,
    (gogoproto.jsontag) = ""
  ];
}

// RecoveryCodeGenerate is emitted when a user's new recovery codes are generated and updated.
message RecoveryCodeGenerate {
  // Metadata is a common event metadata.
  Metadata Metadata = 1 [
    (gogoproto.nullable) = false,
    (gogoproto.embed) = true,
    (gogoproto.jsontag) = ""
  ];
  // User is a common user event metadata.
  UserMetadata User = 2 [
    (gogoproto.nullable) = false,
    (gogoproto.embed) = true,
    (gogoproto.jsontag) = ""
  ];
}

// RecoveryCodeUsed is emitted when a user's recovery code was used successfully or
// unsuccessfully.
message RecoveryCodeUsed {
  // Metadata is a common event metadata.
  Metadata Metadata = 1 [
    (gogoproto.nullable) = false,
    (gogoproto.embed) = true,
    (gogoproto.jsontag) = ""
  ];
  // User is a common user event metadata.
  UserMetadata User = 2 [
    (gogoproto.nullable) = false,
    (gogoproto.embed) = true,
    (gogoproto.jsontag) = ""
  ];
  // Status contains fields to indicate whether attempt was successful or not.
  Status Status = 3 [
    (gogoproto.nullable) = false,
    (gogoproto.embed) = true,
    (gogoproto.jsontag) = ""
  ];
}

// WindowsDesktopSessionEnd is emitted when a user ends a Windows desktop session.
message WindowsDesktopSessionEnd {
  // Metadata is a common event metadata.
  Metadata Metadata = 1 [
    (gogoproto.nullable) = false,
    (gogoproto.embed) = true,
    (gogoproto.jsontag) = ""
  ];
  // User is a common user event metadata.
  UserMetadata User = 2 [
    (gogoproto.nullable) = false,
    (gogoproto.embed) = true,
    (gogoproto.jsontag) = ""
  ];
  // Session is a common event session metadata.
  SessionMetadata Session = 3 [
    (gogoproto.nullable) = false,
    (gogoproto.embed) = true,
    (gogoproto.jsontag) = ""
  ];
  // WindowsDesktopService is the name of the service proxying the RDP session.
  string WindowsDesktopService = 4 [(gogoproto.jsontag) = "windows_desktop_service"];
  // DesktopAddr is the address of the desktop being accessed.
  string DesktopAddr = 5 [(gogoproto.jsontag) = "desktop_addr"];
  // Domain is the Active Directory domain of the desktop being accessed.
  string Domain = 6 [(gogoproto.jsontag) = "windows_domain"];
  // WindowsUser is the Windows username used to connect.
  string WindowsUser = 7 [(gogoproto.jsontag) = "windows_user"];
  // DesktopLabels are the labels on the desktop resource.
  map<string, string> DesktopLabels = 8 [(gogoproto.jsontag) = "desktop_labels"];
  // StartTime is the timestamp at which the session began.
  google.protobuf.Timestamp StartTime = 9 [
    (gogoproto.stdtime) = true,
    (gogoproto.nullable) = false,
    (gogoproto.jsontag) = "session_start,omitempty" // JSON tag intentionally matches SessionEnd event
  ];
  // EndTime is the timestamp at which the session ended.
  google.protobuf.Timestamp EndTime = 10 [
    (gogoproto.stdtime) = true,
    (gogoproto.nullable) = false,
    (gogoproto.jsontag) = "session_stop,omitempty"
  ];
  // DesktopName is the name of the desktop resource.
  string DesktopName = 11 [(gogoproto.jsontag) = "desktop_name"];
  // Recorded is true if the session was recorded, false otherwise.
  bool Recorded = 12 [(gogoproto.jsontag) = "recorded"];
  // Participants is a list of participants in the session.
  repeated string Participants = 13 [(gogoproto.jsontag) = "participants"];
}

// CertificateCreate is emitted when a certificate is issued.
message CertificateCreate {
  // Metadata is a common event metadata.
  Metadata Metadata = 1 [
    (gogoproto.nullable) = false,
    (gogoproto.embed) = true,
    (gogoproto.jsontag) = ""
  ];

  // CertificateType is the type of certificate that was just issued.
  string CertificateType = 2 [(gogoproto.jsontag) = "cert_type,omitempty"];

  // Identity is the identity associated with the certificate, as interpreted by Teleport.
  Identity Identity = 3 [(gogoproto.jsontag) = "identity"];
}

// RenewableCertificateGenerationMismatch is emitted when a renewable
// certificiate's generation counter fails to validate, possibly indicating a
// stolen certificate and an invalid renewal attempt.
message RenewableCertificateGenerationMismatch {
  // Metadata is a common event metadata.
  Metadata Metadata = 1 [
    (gogoproto.nullable) = false,
    (gogoproto.embed) = true,
    (gogoproto.jsontag) = ""
  ];

  // UserMetadata is a common user event metadata.
  UserMetadata UserMetadata = 2 [
    (gogoproto.nullable) = false,
    (gogoproto.embed) = true,
    (gogoproto.jsontag) = ""
  ];
}

// Unknown is a fallback event used when we don't recognize an event from the backend.
message Unknown {
  // Metadata is a common event metadata.
  Metadata Metadata = 1 [
    (gogoproto.nullable) = false,
    (gogoproto.embed) = true,
    (gogoproto.jsontag) = ""
  ];

  // UnknownType is the event type extracted from the unknown event.
  string UnknownType = 2 [(gogoproto.jsontag) = "unknown_event"];

  // UnknownCode is the event code extracted from the unknown event.
  string UnknownCode = 3 [(gogoproto.jsontag) = "unknown_code,omitempty"];

  // Data is the serialized JSON data of the unknown event.
  string Data = 4 [(gogoproto.jsontag) = "data"];
}

// OneOf is a union of one of audit events submitted to the auth service
message OneOf {
  // Event is one of the audit events
  oneof Event {
    events.UserLogin UserLogin = 1;
    events.UserCreate UserCreate = 2;
    events.UserDelete UserDelete = 3;
    events.UserPasswordChange UserPasswordChange = 4;
    events.SessionStart SessionStart = 5;
    events.SessionJoin SessionJoin = 6;
    events.SessionPrint SessionPrint = 7;
    events.SessionReject SessionReject = 8;
    events.Resize Resize = 9;
    events.SessionEnd SessionEnd = 10;
    events.SessionCommand SessionCommand = 11;
    events.SessionDisk SessionDisk = 12;
    events.SessionNetwork SessionNetwork = 13;
    events.SessionData SessionData = 14;
    events.SessionLeave SessionLeave = 15;
    events.PortForward PortForward = 16;
    events.X11Forward X11Forward = 17;
    events.SCP SCP = 18;
    events.Exec Exec = 19;
    events.Subsystem Subsystem = 20;
    events.ClientDisconnect ClientDisconnect = 21;
    events.AuthAttempt AuthAttempt = 22;
    events.AccessRequestCreate AccessRequestCreate = 23;
    events.UserTokenCreate UserTokenCreate = 24;
    events.RoleCreate RoleCreate = 25;
    events.RoleDelete RoleDelete = 26;
    events.TrustedClusterCreate TrustedClusterCreate = 27;
    events.TrustedClusterDelete TrustedClusterDelete = 28;
    events.TrustedClusterTokenCreate TrustedClusterTokenCreate = 29;
    events.GithubConnectorCreate GithubConnectorCreate = 30;
    events.GithubConnectorDelete GithubConnectorDelete = 31;
    events.OIDCConnectorCreate OIDCConnectorCreate = 32;
    events.OIDCConnectorDelete OIDCConnectorDelete = 33;
    events.SAMLConnectorCreate SAMLConnectorCreate = 34;
    events.SAMLConnectorDelete SAMLConnectorDelete = 35;
    events.KubeRequest KubeRequest = 36;
    events.AppSessionStart AppSessionStart = 37;
    events.AppSessionChunk AppSessionChunk = 38;
    events.AppSessionRequest AppSessionRequest = 39;
    events.DatabaseSessionStart DatabaseSessionStart = 40;
    events.DatabaseSessionEnd DatabaseSessionEnd = 41;
    events.DatabaseSessionQuery DatabaseSessionQuery = 42;
    events.SessionUpload SessionUpload = 43;
    events.MFADeviceAdd MFADeviceAdd = 44;
    events.MFADeviceDelete MFADeviceDelete = 45;
    events.BillingInformationUpdate BillingInformationUpdate = 46;
    events.BillingCardCreate BillingCardCreate = 47;
    events.BillingCardDelete BillingCardDelete = 48;
    events.LockCreate LockCreate = 49;
    events.LockDelete LockDelete = 50;
    events.RecoveryCodeGenerate RecoveryCodeGenerate = 51;
    events.RecoveryCodeUsed RecoveryCodeUsed = 52;
    events.DatabaseCreate DatabaseCreate = 53;
    events.DatabaseUpdate DatabaseUpdate = 54;
    events.DatabaseDelete DatabaseDelete = 55;
    events.AppCreate AppCreate = 56;
    events.AppUpdate AppUpdate = 57;
    events.AppDelete AppDelete = 58;
    events.WindowsDesktopSessionStart WindowsDesktopSessionStart = 59;
    events.WindowsDesktopSessionEnd WindowsDesktopSessionEnd = 60;
    events.PostgresParse PostgresParse = 61;
    events.PostgresBind PostgresBind = 62;
    events.PostgresExecute PostgresExecute = 63;
    events.PostgresClose PostgresClose = 64;
    events.PostgresFunctionCall PostgresFunctionCall = 65;
    events.AccessRequestDelete AccessRequestDelete = 66;
    events.SessionConnect SessionConnect = 67;
    events.CertificateCreate CertificateCreate = 68;
    events.DesktopRecording DesktopRecording = 69;
    events.DesktopClipboardSend DesktopClipboardSend = 70;
    events.DesktopClipboardReceive DesktopClipboardReceive = 71;
    events.MySQLStatementPrepare MySQLStatementPrepare = 72;
    events.MySQLStatementExecute MySQLStatementExecute = 73;
    events.MySQLStatementSendLongData MySQLStatementSendLongData = 74;
    events.MySQLStatementClose MySQLStatementClose = 75;
    events.MySQLStatementReset MySQLStatementReset = 76;
    events.MySQLStatementFetch MySQLStatementFetch = 77;
    events.MySQLStatementBulkExecute MySQLStatementBulkExecute = 78;
    events.RenewableCertificateGenerationMismatch RenewableCertificateGenerationMismatch = 79;
    events.Unknown Unknown = 80;
    events.MySQLInitDB MySQLInitDB = 81;
    events.MySQLCreateDB MySQLCreateDB = 82;
    events.MySQLDropDB MySQLDropDB = 83;
    events.MySQLShutDown MySQLShutDown = 84;
    events.MySQLProcessKill MySQLProcessKill = 85;
    events.MySQLDebug MySQLDebug = 86;
    events.MySQLRefresh MySQLRefresh = 87;
    events.AccessRequestResourceSearch AccessRequestResourceSearch = 88;
    events.SQLServerRPCRequest SQLServerRPCRequest = 89;
    events.DatabaseSessionMalformedPacket DatabaseSessionMalformedPacket = 90;
    events.SFTP SFTP = 91;
    events.UpgradeWindowStartUpdate UpgradeWindowStartUpdate = 92;
    events.AppSessionEnd AppSessionEnd = 93;
    events.SessionRecordingAccess SessionRecordingAccess = 94;
<<<<<<< HEAD
    // Cassandra audit events.
    events.CassandraBatch CassandraBatch = 95;
    events.CassandraPrepare CassandraPrepare = 96;
    events.CassandraRegister CassandraRegister = 97;
    events.CassandraExecute CassandraExecute = 98;
=======
    events.KubernetesClusterCreate KubernetesClusterCreate = 96;
    events.KubernetesClusterUpdate KubernetesClusterUpdate = 97;
    events.KubernetesClusterDelete KubernetesClusterDelete = 98;
    events.SSMRun SSMRun = 99;
    events.ElasticsearchRequest ElasticsearchRequest = 100;
>>>>>>> 245e67ad
  }
}

// StreamStatus reflects stream status
message StreamStatus {
  // UploadID represents upload ID
  string UploadID = 1;
  // LastEventIndex updates last event index
  int64 LastEventIndex = 2;
  // LastUploadTime is the time of the last upload
  google.protobuf.Timestamp LastUploadTime = 3 [
    (gogoproto.stdtime) = true,
    (gogoproto.nullable) = false
  ];
}

// SessionUpload is a session upload
message SessionUpload {
  // Metadata is a common event metadata
  Metadata Metadata = 1 [
    (gogoproto.nullable) = false,
    (gogoproto.embed) = true,
    (gogoproto.jsontag) = ""
  ];

  // SessionMetadata is a common event session metadata
  SessionMetadata SessionMetadata = 2 [
    (gogoproto.nullable) = false,
    (gogoproto.embed) = true,
    (gogoproto.jsontag) = ""
  ];

  // ID is a unique event identifier
  string UID = 4 [(gogoproto.jsontag) = "uid,omitempty"];

  // URL is where the url the session event data upload is at
  string SessionURL = 5 [(gogoproto.jsontag) = "url"];
}

// Identity matches github.com/gravitational/teleport/lib/tlsca.Identity except
// for RouteToApp and RouteToDatabase which are nullable and Traits which is
// represented as a google.protobuf.Struct (still containing a map from string
// to strings). Field names match other names already used in other events
// rather than the field names in tlsca.Identity.
message Identity {
  // User is a username or name of the node connection
  string User = 1 [(gogoproto.jsontag) = "user,omitempty"];
  // Impersonator is a username of a user impersonating this user
  string Impersonator = 2 [(gogoproto.jsontag) = "impersonator,omitempty"];
  // Roles is a list of groups (Teleport roles) encoded in the identity
  repeated string Roles = 3 [(gogoproto.jsontag) = "roles,omitempty"];
  // Usage is a list of usage restrictions encoded in the identity
  repeated string Usage = 4 [(gogoproto.jsontag) = "usage,omitempty"];
  // Logins is a list of Unix logins allowed.
  repeated string Logins = 5 [(gogoproto.jsontag) = "logins,omitempty"];
  // KubernetesGroups is a list of Kubernetes groups allowed
  repeated string KubernetesGroups = 6 [(gogoproto.jsontag) = "kubernetes_groups,omitempty"];
  // KubernetesUsers is a list of Kubernetes users allowed
  repeated string KubernetesUsers = 7 [(gogoproto.jsontag) = "kubernetes_users,omitempty"];
  // Expires specifies whenever the session will expire
  google.protobuf.Timestamp Expires = 8 [
    (gogoproto.stdtime) = true,
    (gogoproto.nullable) = false,
    (gogoproto.jsontag) = "expires"
  ];
  // RouteToCluster specifies the target cluster
  // if present in the session
  string RouteToCluster = 9 [(gogoproto.jsontag) = "route_to_cluster,omitempty"];
  // KubernetesCluster specifies the target kubernetes cluster for TLS
  // identities. This can be empty on older Teleport clients.
  string KubernetesCluster = 10 [(gogoproto.jsontag) = "kubernetes_cluster,omitempty"];
  // Traits hold claim data used to populate a role at runtime.
  wrappers.LabelValues Traits = 11 [
    (gogoproto.nullable) = false,
    (gogoproto.jsontag) = "traits,omitempty",
    (gogoproto.customtype) = "github.com/gravitational/teleport/api/types/wrappers.Traits"
  ];
  // RouteToApp holds routing information for applications. Routing metadata
  // allows Teleport web proxy to route HTTP requests to the appropriate
  // cluster and Teleport application proxy within the cluster.
  RouteToApp RouteToApp = 12 [(gogoproto.jsontag) = "route_to_app,omitempty"];
  // TeleportCluster is the name of the teleport cluster that this identity
  // originated from. For TLS certs this may not be the same as cert issuer,
  // in case of multi-hop requests that originate from a remote cluster.
  string TeleportCluster = 13 [(gogoproto.jsontag) = "teleport_cluster,omitempty"];
  // RouteToDatabase contains routing information for databases.
  RouteToDatabase RouteToDatabase = 14 [(gogoproto.jsontag) = "route_to_database,omitempty"];
  // DatabaseNames is a list of allowed database names.
  repeated string DatabaseNames = 15 [(gogoproto.jsontag) = "database_names,omitempty"];
  // DatabaseUsers is a list of allowed database users.
  repeated string DatabaseUsers = 16 [(gogoproto.jsontag) = "database_users,omitempty"];
  // MFADeviceUUID is the UUID of an MFA device when this Identity was
  // confirmed immediately after an MFA check.
  string MFADeviceUUID = 17 [(gogoproto.jsontag) = "mfa_device_uuid,omitempty"];
  // ClientIP is an observed IP of the client that this Identity represents.
  string ClientIP = 18 [(gogoproto.jsontag) = "client_ip,omitempty"];
  // AWSRoleARNs is a list of allowed AWS role ARNs user can assume.
  repeated string AWSRoleARNs = 19 [(gogoproto.jsontag) = "aws_role_arns,omitempty"];
  // AccessRequests is a list of UUIDs of active requests for this Identity.
  repeated string AccessRequests = 20 [(gogoproto.jsontag) = "access_requests,omitempty"];
  // DisallowReissue is a flag that, if set, instructs the auth server to
  // deny any attempts to reissue new certificates while authenticated with
  // this certificate.
  bool DisallowReissue = 21 [(gogoproto.jsontag) = "disallow_reissue,omitempty"];
  // AllowedResourceIds is the list of resources which the identity will be
  // allowed to access. An empty list indicates that no resource-specific
  // restrictions will be applied.
  repeated ResourceID AllowedResourceIDs = 22 [
    (gogoproto.jsontag) = "allowed_resource_ids,omitempty",
    (gogoproto.nullable) = false
  ];
}

// RouteToApp contains parameters for application access certificate requests.
message RouteToApp {
  // Name is the application name certificate is being requested for.
  string Name = 1 [(gogoproto.jsontag) = "name"];
  // SessionID is the ID of the application session.
  string SessionID = 2 [(gogoproto.jsontag) = "session_id"];
  // PublicAddr is the application public address.
  string PublicAddr = 3 [(gogoproto.jsontag) = "public_addr"];
  // ClusterName is the cluster where the application resides.
  string ClusterName = 4 [(gogoproto.jsontag) = "cluster_name"];
  // AWSRoleARN is the AWS role to assume when accessing AWS API.
  string AWSRoleARN = 5 [(gogoproto.jsontag) = "aws_role_arn,omitempty"];
}

// RouteToDatabase combines parameters for database service routing information.
message RouteToDatabase {
  // ServiceName is the Teleport database proxy service name the cert is for.
  string ServiceName = 1 [(gogoproto.jsontag) = "service_name"];
  // Protocol is the type of the database the cert is for.
  string Protocol = 2 [(gogoproto.jsontag) = "protocol"];
  // Username is an optional database username to embed.
  string Username = 3 [(gogoproto.jsontag) = "username,omitempty"];
  // Database is an optional database name to embed.
  string Database = 4 [(gogoproto.jsontag) = "database,omitempty"];
}

// AccessRequestResourceSearch is emitted when a user searches for resources as
// part of a search-based access request
message AccessRequestResourceSearch {
  // Metadata is common event metadata.
  Metadata Metadata = 1 [
    (gogoproto.nullable) = false,
    (gogoproto.embed) = true,
    (gogoproto.jsontag) = ""
  ];
  // User is common user metadata.
  UserMetadata User = 2 [
    (gogoproto.nullable) = false,
    (gogoproto.embed) = true,
    (gogoproto.jsontag) = ""
  ];
  // SearchAsRoles is the list of roles the search was performed as.
  repeated string SearchAsRoles = 3 [(gogoproto.jsontag) = "search_as_roles"];
  // ResourceType is the type of resource being searched for.
  string ResourceType = 4 [(gogoproto.jsontag) = "resource_type,omitempty"];
  // Namespace is the namespace of resources.
  string Namespace = 5 [(gogoproto.jsontag) = "namespace,omitempty"];
  // Labels is the label-based matcher used for the search.
  map<string, string> Labels = 6 [(gogoproto.jsontag) = "labels,omitempty"];
  // PredicateExpression is the list of boolean conditions that were used for the search.
  string PredicateExpression = 7 [(gogoproto.jsontag) = "predicate_expression,omitempty"];
  // SearchKeywords is the list of search keywords used to match against resource field values.
  repeated string SearchKeywords = 8 [(gogoproto.jsontag) = "search_keywords,omitempty"];
}

// MySQLStatementPrepare is emitted when a MySQL client creates a prepared
// statement using the prepared statement protocol.
message MySQLStatementPrepare {
  // Metadata is a common event metadata.
  Metadata Metadata = 1 [
    (gogoproto.nullable) = false,
    (gogoproto.embed) = true,
    (gogoproto.jsontag) = ""
  ];
  // User is a common user event metadata.
  UserMetadata User = 2 [
    (gogoproto.nullable) = false,
    (gogoproto.embed) = true,
    (gogoproto.jsontag) = ""
  ];
  // SessionMetadata is a common event session metadata.
  SessionMetadata Session = 3 [
    (gogoproto.nullable) = false,
    (gogoproto.embed) = true,
    (gogoproto.jsontag) = ""
  ];
  // Database contains database related metadata.
  DatabaseMetadata Database = 4 [
    (gogoproto.nullable) = false,
    (gogoproto.embed) = true,
    (gogoproto.jsontag) = ""
  ];
  // Query is the prepared statement query.
  string Query = 5 [(gogoproto.jsontag) = "query"];
}

// MySQLStatementExecute is emitted when a MySQL client executes a prepared
// statement using the prepared statement protocol.
message MySQLStatementExecute {
  // Metadata is a common event metadata.
  Metadata Metadata = 1 [
    (gogoproto.nullable) = false,
    (gogoproto.embed) = true,
    (gogoproto.jsontag) = ""
  ];
  // User is a common user event metadata.
  UserMetadata User = 2 [
    (gogoproto.nullable) = false,
    (gogoproto.embed) = true,
    (gogoproto.jsontag) = ""
  ];
  // SessionMetadata is a common event session metadata.
  SessionMetadata Session = 3 [
    (gogoproto.nullable) = false,
    (gogoproto.embed) = true,
    (gogoproto.jsontag) = ""
  ];
  // Database contains database related metadata.
  DatabaseMetadata Database = 4 [
    (gogoproto.nullable) = false,
    (gogoproto.embed) = true,
    (gogoproto.jsontag) = ""
  ];
  // StatementID is the identifier of the prepared statement.
  uint32 StatementID = 5 [(gogoproto.jsontag) = "statement_id"];
  // Parameters are the parameters used to execute the prepared statement.
  repeated string Parameters = 6 [(gogoproto.jsontag) = "parameters"];
}

// MySQLStatementSendLongData is emitted when a MySQL client sends long bytes
// stream using the prepared statement protocol.
message MySQLStatementSendLongData {
  // Metadata is a common event metadata.
  Metadata Metadata = 1 [
    (gogoproto.nullable) = false,
    (gogoproto.embed) = true,
    (gogoproto.jsontag) = ""
  ];
  // User is a common user event metadata.
  UserMetadata User = 2 [
    (gogoproto.nullable) = false,
    (gogoproto.embed) = true,
    (gogoproto.jsontag) = ""
  ];
  // SessionMetadata is a common event session metadata.
  SessionMetadata Session = 3 [
    (gogoproto.nullable) = false,
    (gogoproto.embed) = true,
    (gogoproto.jsontag) = ""
  ];
  // Database contains database related metadata.
  DatabaseMetadata Database = 4 [
    (gogoproto.nullable) = false,
    (gogoproto.embed) = true,
    (gogoproto.jsontag) = ""
  ];
  // StatementID is the identifier of the prepared statement.
  uint32 StatementID = 5 [(gogoproto.jsontag) = "statement_id"];
  // ParameterID is the identifier of the parameter.
  uint32 ParameterID = 6 [(gogoproto.jsontag) = "parameter_id"];
  // DataSize is the size of the data.
  uint32 DataSize = 7 [(gogoproto.jsontag) = "data_size"];
}

// MySQLStatementClose is emitted when a MySQL client deallocates a prepared
// statement using the prepared statement protocol.
message MySQLStatementClose {
  // Metadata is a common event metadata.
  Metadata Metadata = 1 [
    (gogoproto.nullable) = false,
    (gogoproto.embed) = true,
    (gogoproto.jsontag) = ""
  ];
  // User is a common user event metadata.
  UserMetadata User = 2 [
    (gogoproto.nullable) = false,
    (gogoproto.embed) = true,
    (gogoproto.jsontag) = ""
  ];
  // SessionMetadata is a common event session metadata.
  SessionMetadata Session = 3 [
    (gogoproto.nullable) = false,
    (gogoproto.embed) = true,
    (gogoproto.jsontag) = ""
  ];
  // Database contains database related metadata.
  DatabaseMetadata Database = 4 [
    (gogoproto.nullable) = false,
    (gogoproto.embed) = true,
    (gogoproto.jsontag) = ""
  ];
  // StatementID is the identifier of the prepared statement.
  uint32 StatementID = 5 [(gogoproto.jsontag) = "statement_id"];
}

// MySQLStatementReset is emitted when a MySQL client resets the data of a
// prepared statement using the prepared statement protocol.
message MySQLStatementReset {
  // Metadata is a common event metadata.
  Metadata Metadata = 1 [
    (gogoproto.nullable) = false,
    (gogoproto.embed) = true,
    (gogoproto.jsontag) = ""
  ];
  // User is a common user event metadata.
  UserMetadata User = 2 [
    (gogoproto.nullable) = false,
    (gogoproto.embed) = true,
    (gogoproto.jsontag) = ""
  ];
  // SessionMetadata is a common event session metadata.
  SessionMetadata Session = 3 [
    (gogoproto.nullable) = false,
    (gogoproto.embed) = true,
    (gogoproto.jsontag) = ""
  ];
  // Database contains database related metadata.
  DatabaseMetadata Database = 4 [
    (gogoproto.nullable) = false,
    (gogoproto.embed) = true,
    (gogoproto.jsontag) = ""
  ];
  // StatementID is the identifier of the prepared statement.
  uint32 StatementID = 5 [(gogoproto.jsontag) = "statement_id"];
}

// MySQLStatementFetch is emitted when a MySQL client fetches rows from a
// prepared statement using the prepared statement protocol.
message MySQLStatementFetch {
  // Metadata is a common event metadata.
  Metadata Metadata = 1 [
    (gogoproto.nullable) = false,
    (gogoproto.embed) = true,
    (gogoproto.jsontag) = ""
  ];
  // User is a common user event metadata.
  UserMetadata User = 2 [
    (gogoproto.nullable) = false,
    (gogoproto.embed) = true,
    (gogoproto.jsontag) = ""
  ];
  // SessionMetadata is a common event session metadata.
  SessionMetadata Session = 3 [
    (gogoproto.nullable) = false,
    (gogoproto.embed) = true,
    (gogoproto.jsontag) = ""
  ];
  // Database contains database related metadata.
  DatabaseMetadata Database = 4 [
    (gogoproto.nullable) = false,
    (gogoproto.embed) = true,
    (gogoproto.jsontag) = ""
  ];
  // StatementID is the identifier of the prepared statement.
  uint32 StatementID = 5 [(gogoproto.jsontag) = "statement_id"];
  // RowsCount is the number of rows to fetch.
  uint32 RowsCount = 6 [(gogoproto.jsontag) = "rows_count"];
}

// MySQLStatementBulkExecute is emitted when a MySQL client executes a bulk
// insert of a prepared statement using the prepared statement protocol.
message MySQLStatementBulkExecute {
  // Metadata is a common event metadata.
  Metadata Metadata = 1 [
    (gogoproto.nullable) = false,
    (gogoproto.embed) = true,
    (gogoproto.jsontag) = ""
  ];
  // User is a common user event metadata.
  UserMetadata User = 2 [
    (gogoproto.nullable) = false,
    (gogoproto.embed) = true,
    (gogoproto.jsontag) = ""
  ];
  // SessionMetadata is a common event session metadata.
  SessionMetadata Session = 3 [
    (gogoproto.nullable) = false,
    (gogoproto.embed) = true,
    (gogoproto.jsontag) = ""
  ];
  // Database contains database related metadata.
  DatabaseMetadata Database = 4 [
    (gogoproto.nullable) = false,
    (gogoproto.embed) = true,
    (gogoproto.jsontag) = ""
  ];
  // StatementID is the identifier of the prepared statement.
  uint32 StatementID = 5 [(gogoproto.jsontag) = "statement_id"];
  // Parameters are the parameters used to execute the prepared statement.
  repeated string Parameters = 6 [(gogoproto.jsontag) = "parameters"];
}

// MySQLInitDB is emitted when a MySQL client changes the default schema for
// the connection.
message MySQLInitDB {
  // Metadata is a common event metadata.
  Metadata Metadata = 1 [
    (gogoproto.nullable) = false,
    (gogoproto.embed) = true,
    (gogoproto.jsontag) = ""
  ];
  // User is a common user event metadata.
  UserMetadata User = 2 [
    (gogoproto.nullable) = false,
    (gogoproto.embed) = true,
    (gogoproto.jsontag) = ""
  ];
  // SessionMetadata is a common event session metadata.
  SessionMetadata Session = 3 [
    (gogoproto.nullable) = false,
    (gogoproto.embed) = true,
    (gogoproto.jsontag) = ""
  ];
  // Database contains database related metadata.
  DatabaseMetadata Database = 4 [
    (gogoproto.nullable) = false,
    (gogoproto.embed) = true,
    (gogoproto.jsontag) = ""
  ];
  // SchemaName is the name of the schema to use.
  string SchemaName = 5 [(gogoproto.jsontag) = "schema_name"];
}

// MySQLCreateDB is emitted when a MySQL client creates a schema.
message MySQLCreateDB {
  // Metadata is a common event metadata.
  Metadata Metadata = 1 [
    (gogoproto.nullable) = false,
    (gogoproto.embed) = true,
    (gogoproto.jsontag) = ""
  ];
  // User is a common user event metadata.
  UserMetadata User = 2 [
    (gogoproto.nullable) = false,
    (gogoproto.embed) = true,
    (gogoproto.jsontag) = ""
  ];
  // SessionMetadata is a common event session metadata.
  SessionMetadata Session = 3 [
    (gogoproto.nullable) = false,
    (gogoproto.embed) = true,
    (gogoproto.jsontag) = ""
  ];
  // Database contains database related metadata.
  DatabaseMetadata Database = 4 [
    (gogoproto.nullable) = false,
    (gogoproto.embed) = true,
    (gogoproto.jsontag) = ""
  ];
  // SchemaName is the name of the schema to create.
  string SchemaName = 5 [(gogoproto.jsontag) = "schema_name"];
}

// MySQLDropDB is emitted when a MySQL client drops a schema.
message MySQLDropDB {
  // Metadata is a common event metadata.
  Metadata Metadata = 1 [
    (gogoproto.nullable) = false,
    (gogoproto.embed) = true,
    (gogoproto.jsontag) = ""
  ];
  // User is a common user event metadata.
  UserMetadata User = 2 [
    (gogoproto.nullable) = false,
    (gogoproto.embed) = true,
    (gogoproto.jsontag) = ""
  ];
  // SessionMetadata is a common event session metadata.
  SessionMetadata Session = 3 [
    (gogoproto.nullable) = false,
    (gogoproto.embed) = true,
    (gogoproto.jsontag) = ""
  ];
  // Database contains database related metadata.
  DatabaseMetadata Database = 4 [
    (gogoproto.nullable) = false,
    (gogoproto.embed) = true,
    (gogoproto.jsontag) = ""
  ];
  // SchemaName is the name of the schema to drop.
  string SchemaName = 5 [(gogoproto.jsontag) = "schema_name"];
}

// MySQLShutDown is emitted when a MySQL client asks the server to shut down.
message MySQLShutDown {
  // Metadata is a common event metadata.
  Metadata Metadata = 1 [
    (gogoproto.nullable) = false,
    (gogoproto.embed) = true,
    (gogoproto.jsontag) = ""
  ];
  // User is a common user event metadata.
  UserMetadata User = 2 [
    (gogoproto.nullable) = false,
    (gogoproto.embed) = true,
    (gogoproto.jsontag) = ""
  ];
  // SessionMetadata is a common event session metadata.
  SessionMetadata Session = 3 [
    (gogoproto.nullable) = false,
    (gogoproto.embed) = true,
    (gogoproto.jsontag) = ""
  ];
  // Database contains database related metadata.
  DatabaseMetadata Database = 4 [
    (gogoproto.nullable) = false,
    (gogoproto.embed) = true,
    (gogoproto.jsontag) = ""
  ];
}

// MySQLProcessKill is emitted when a MySQL client asks the server to terminate
// a connection.
message MySQLProcessKill {
  // Metadata is a common event metadata.
  Metadata Metadata = 1 [
    (gogoproto.nullable) = false,
    (gogoproto.embed) = true,
    (gogoproto.jsontag) = ""
  ];
  // User is a common user event metadata.
  UserMetadata User = 2 [
    (gogoproto.nullable) = false,
    (gogoproto.embed) = true,
    (gogoproto.jsontag) = ""
  ];
  // SessionMetadata is a common event session metadata.
  SessionMetadata Session = 3 [
    (gogoproto.nullable) = false,
    (gogoproto.embed) = true,
    (gogoproto.jsontag) = ""
  ];
  // Database contains database related metadata.
  DatabaseMetadata Database = 4 [
    (gogoproto.nullable) = false,
    (gogoproto.embed) = true,
    (gogoproto.jsontag) = ""
  ];
  // ProcessID is the process ID of a connection.
  uint32 ProcessID = 5 [(gogoproto.jsontag) = "process_id"];
}

// MySQLDebug is emitted when a MySQL client asks the server to dump internal
// debug info to stdout.
message MySQLDebug {
  // Metadata is a common event metadata.
  Metadata Metadata = 1 [
    (gogoproto.nullable) = false,
    (gogoproto.embed) = true,
    (gogoproto.jsontag) = ""
  ];
  // User is a common user event metadata.
  UserMetadata User = 2 [
    (gogoproto.nullable) = false,
    (gogoproto.embed) = true,
    (gogoproto.jsontag) = ""
  ];
  // SessionMetadata is a common event session metadata.
  SessionMetadata Session = 3 [
    (gogoproto.nullable) = false,
    (gogoproto.embed) = true,
    (gogoproto.jsontag) = ""
  ];
  // Database contains database related metadata.
  DatabaseMetadata Database = 4 [
    (gogoproto.nullable) = false,
    (gogoproto.embed) = true,
    (gogoproto.jsontag) = ""
  ];
}

// MySQLRefresh is emitted when a MySQL client sends refresh commands.
message MySQLRefresh {
  // Metadata is a common event metadata.
  Metadata Metadata = 1 [
    (gogoproto.nullable) = false,
    (gogoproto.embed) = true,
    (gogoproto.jsontag) = ""
  ];
  // User is a common user event metadata.
  UserMetadata User = 2 [
    (gogoproto.nullable) = false,
    (gogoproto.embed) = true,
    (gogoproto.jsontag) = ""
  ];
  // SessionMetadata is a common event session metadata.
  SessionMetadata Session = 3 [
    (gogoproto.nullable) = false,
    (gogoproto.embed) = true,
    (gogoproto.jsontag) = ""
  ];
  // Database contains database related metadata.
  DatabaseMetadata Database = 4 [
    (gogoproto.nullable) = false,
    (gogoproto.embed) = true,
    (gogoproto.jsontag) = ""
  ];
  // Subcommand is the string representation of the subcommand.
  string Subcommand = 5 [(gogoproto.jsontag) = "subcommand"];
}

// SQLServerRPCRequest is emitted when a user executes a MSSQL Server RPC command.
message SQLServerRPCRequest {
  // Metadata is a common event metadata.
  Metadata Metadata = 1 [
    (gogoproto.nullable) = false,
    (gogoproto.embed) = true,
    (gogoproto.jsontag) = ""
  ];
  // User is a common user event metadata.
  UserMetadata User = 2 [
    (gogoproto.nullable) = false,
    (gogoproto.embed) = true,
    (gogoproto.jsontag) = ""
  ];
  // SessionMetadata is a common event session metadata.
  SessionMetadata Session = 3 [
    (gogoproto.nullable) = false,
    (gogoproto.embed) = true,
    (gogoproto.jsontag) = ""
  ];
  // Database contains database related metadata.
  DatabaseMetadata Database = 4 [
    (gogoproto.nullable) = false,
    (gogoproto.embed) = true,
    (gogoproto.jsontag) = ""
  ];
  // Procname is the RPC SQL Server procedure name.
  string Procname = 5 [(gogoproto.jsontag) = "proc_name,omitempty"];
  // Parameters are the RPC parameters used to execute RPC Procedure..
  repeated string Parameters = 6 [(gogoproto.jsontag) = "parameters,omitempty"];
}

// DatabaseSessionMalformedPacket is emitted when a database sends a malformed packet.
message DatabaseSessionMalformedPacket {
  // Metadata is a common event metadata.
  Metadata Metadata = 1 [
    (gogoproto.nullable) = false,
    (gogoproto.embed) = true,
    (gogoproto.jsontag) = ""
  ];
  // User is a common user event metadata.
  UserMetadata User = 2 [
    (gogoproto.nullable) = false,
    (gogoproto.embed) = true,
    (gogoproto.jsontag) = ""
  ];
  // SessionMetadata is a common event session metadata.
  SessionMetadata Session = 3 [
    (gogoproto.nullable) = false,
    (gogoproto.embed) = true,
    (gogoproto.jsontag) = ""
  ];
  // Database contains database related metadata.
  DatabaseMetadata Database = 4 [
    (gogoproto.nullable) = false,
    (gogoproto.embed) = true,
    (gogoproto.jsontag) = ""
  ];
  // Payload is the malformed packet payload.
  bytes Payload = 5 [(gogoproto.jsontag) = "payload,omitempty"];
}

// ElasticsearchCategory specifies Elasticsearch request category.
enum ElasticsearchCategory {
  // GENERAL is for otherwise uncategorized calls.
  GENERAL = 0;
  // SECURITY is for _security and _ssl APIs.
  SECURITY = 1;
  // SEARCH is for search-related APIs.
  SEARCH = 2;
  // SQL covers _sql API.
  SQL = 3;
}

// ElasticsearchRequest is emitted when user executes an Elasticsearch request, which isn't
// covered by API-specific events.
message ElasticsearchRequest {
  // Metadata is a common event metadata.
  Metadata Metadata = 1 [
    (gogoproto.nullable) = false,
    (gogoproto.embed) = true,
    (gogoproto.jsontag) = ""
  ];
  // User is a common user event metadata.
  UserMetadata User = 2 [
    (gogoproto.nullable) = false,
    (gogoproto.embed) = true,
    (gogoproto.jsontag) = ""
  ];
  // SessionMetadata is a common event session metadata.
  SessionMetadata Session = 3 [
    (gogoproto.nullable) = false,
    (gogoproto.embed) = true,
    (gogoproto.jsontag) = ""
  ];
  // Database contains database related metadata.
  DatabaseMetadata Database = 4 [
    (gogoproto.nullable) = false,
    (gogoproto.embed) = true,
    (gogoproto.jsontag) = ""
  ];

  // Path is relative path in the URL.
  string Path = 5 [(gogoproto.jsontag) = "path"];
  // RawQuery are the encoded query values.
  string RawQuery = 6 [(gogoproto.jsontag) = "raw_query"];
  // Method is the request HTTP method, like GET/POST/DELETE/etc.
  string Method = 7 [(gogoproto.jsontag) = "method"];
  // Body is the request HTTP body.
  bytes Body = 8 [(gogoproto.jsontag) = "body"];
  // Headers are the HTTP request headers.
  wrappers.LabelValues Headers = 9 [
    (gogoproto.nullable) = false,
    (gogoproto.jsontag) = "headers,omitempty",
    (gogoproto.customtype) = "github.com/gravitational/teleport/api/types/wrappers.Traits"
  ];

  // Category represents the category if API being accessed in a given request.
  ElasticsearchCategory Category = 10;

  // Target is an optional field indicating the target index or set of indices used as a subject of request.
  string Target = 11;

  // Query is an optional text of query (e.g. an SQL select statement for _sql API), if a request includes it.
  string Query = 12;
}

// UpgradeWindowStartMetadata contains common upgrade window information.
message UpgradeWindowStartMetadata {
  // UpgradeWindowStart is the upgrade window time.
  string UpgradeWindowStart = 1 [(gogoproto.jsontag) = "upgrade_window_start,omitempty"];
}

// UpgradeWindowStartUpdate is emitted when a user updates the cloud upgrade window start time.
message UpgradeWindowStartUpdate {
  // Metadata is a common event metadata.
  Metadata Metadata = 1 [
    (gogoproto.nullable) = false,
    (gogoproto.embed) = true,
    (gogoproto.jsontag) = ""
  ];
  // User is a common user event metadata.
  UserMetadata User = 2 [
    (gogoproto.nullable) = false,
    (gogoproto.embed) = true,
    (gogoproto.jsontag) = ""
  ];
  // SessionMetadata is a common event session metadata.
  SessionMetadata Session = 3 [
    (gogoproto.nullable) = false,
    (gogoproto.embed) = true,
    (gogoproto.jsontag) = ""
  ];
  // UpgradeWindowStartMetadata contains upgrade window related metadata.
  UpgradeWindowStartMetadata UpgradeWindowStart = 4 [
    (gogoproto.nullable) = false,
    (gogoproto.embed) = true,
    (gogoproto.jsontag) = ""
  ];
}

// SessionRecordingAccess is emitted when a session recording is accessed, allowing
// session views to be included in the audit log
message SessionRecordingAccess {
  // Metadata is a common event metadata.
  Metadata Metadata = 1 [
    (gogoproto.nullable) = false,
    (gogoproto.embed) = true,
    (gogoproto.jsontag) = ""
  ];
  // SessionID is the ID of the session.
  string SessionID = 2 [(gogoproto.jsontag) = "sid"];
  // UserMetadata is a common user event metadata.
  UserMetadata UserMetadata = 3 [
    (gogoproto.nullable) = false,
    (gogoproto.embed) = true,
    (gogoproto.jsontag) = ""
  ];
}

<<<<<<< HEAD
// CassandraSession is emitted when a Cassandra client sends
// the prepare a CQL statement.
message CassandraPrepare {
  // Metadata is a common event metadata.
  Metadata Metadata = 1 [
    (gogoproto.nullable) = false,
    (gogoproto.embed) = true,
    (gogoproto.jsontag) = ""
  ];
  // User is a common user event metadata.
  UserMetadata User = 2 [
    (gogoproto.nullable) = false,
    (gogoproto.embed) = true,
    (gogoproto.jsontag) = ""
  ];
  // SessionMetadata is a common event session metadata.
  SessionMetadata Session = 3 [
    (gogoproto.nullable) = false,
    (gogoproto.embed) = true,
    (gogoproto.jsontag) = ""
  ];
  // Database contains database related metadata.
  DatabaseMetadata Database = 4 [
    (gogoproto.nullable) = false,
    (gogoproto.embed) = true,
    (gogoproto.jsontag) = ""
  ];
  // Query is the CQL statement.
  string Query = 5 [(gogoproto.jsontag) = "query,omitempty"];
  // Keyspace is the keyspace the statement is in.
  string Keyspace = 6 [(gogoproto.jsontag) = "keyspace,omitempty"];
}

// CassandraExecute is emitted when a Cassandra client executes a CQL statement.
message CassandraExecute {
=======
// KubeClusterMetadata contains common kubernetes cluster information.
message KubeClusterMetadata {
  // KubeLabels are the configured cluster labels.
  map<string, string> KubeLabels = 1 [
    (gogoproto.nullable) = false,
    (gogoproto.jsontag) = "kube_labels,omitempty"
  ];
}

// KubernetesClusterCreate is emitted when a new kubernetes cluster resource is created.
message KubernetesClusterCreate {
>>>>>>> 245e67ad
  // Metadata is a common event metadata.
  Metadata Metadata = 1 [
    (gogoproto.nullable) = false,
    (gogoproto.embed) = true,
    (gogoproto.jsontag) = ""
  ];
  // User is a common user event metadata.
  UserMetadata User = 2 [
    (gogoproto.nullable) = false,
    (gogoproto.embed) = true,
    (gogoproto.jsontag) = ""
  ];
<<<<<<< HEAD
  // SessionMetadata is a common event session metadata.
  SessionMetadata Session = 3 [
=======
  // ResourceMetadata is a common resource event metadata.
  ResourceMetadata Resource = 3 [
>>>>>>> 245e67ad
    (gogoproto.nullable) = false,
    (gogoproto.embed) = true,
    (gogoproto.jsontag) = ""
  ];
<<<<<<< HEAD
  // Database contains database related metadata.
  DatabaseMetadata Database = 4 [
=======
  // KubeClusterMetadata is a common kubernetes resource metadata.
  KubeClusterMetadata KubeClusterMetadata = 4 [
>>>>>>> 245e67ad
    (gogoproto.nullable) = false,
    (gogoproto.embed) = true,
    (gogoproto.jsontag) = ""
  ];
<<<<<<< HEAD
  // QueryId is the prepared query id to execute.
  string QueryId = 5 [(gogoproto.jsontag) = "query_id,omitempty"];
}

// CassandraBatch is emitted when a Cassandra client executes a batch of CQL statements.
message CassandraBatch {
=======
}

// KubernetesClusterUpdate is emitted when an existing kubernetes cluster resource is updated.
message KubernetesClusterUpdate {
>>>>>>> 245e67ad
  // Metadata is a common event metadata.
  Metadata Metadata = 1 [
    (gogoproto.nullable) = false,
    (gogoproto.embed) = true,
    (gogoproto.jsontag) = ""
  ];
  // User is a common user event metadata.
  UserMetadata User = 2 [
    (gogoproto.nullable) = false,
    (gogoproto.embed) = true,
    (gogoproto.jsontag) = ""
  ];
<<<<<<< HEAD
  // SessionMetadata is a common event session metadata.
  SessionMetadata Session = 3 [
=======
  // ResourceMetadata is a common resource event metadata.
  ResourceMetadata Resource = 3 [
>>>>>>> 245e67ad
    (gogoproto.nullable) = false,
    (gogoproto.embed) = true,
    (gogoproto.jsontag) = ""
  ];
<<<<<<< HEAD
  // Database contains database related metadata.
  DatabaseMetadata Database = 4 [
=======
  // KubeClusterMetadata is a common kubernetes resource metadata.
  KubeClusterMetadata KubeClusterMetadata = 4 [
>>>>>>> 245e67ad
    (gogoproto.nullable) = false,
    (gogoproto.embed) = true,
    (gogoproto.jsontag) = ""
  ];
<<<<<<< HEAD

  // QueryId is the prepared query id to execute.
  string Queries = 5 [(gogoproto.jsontag) = "query_id,omitempty"];
  // Consistency is the consistency level to use.
  string Consistency = 6 [(gogoproto.jsontag) = "consistency,omitempty"];
  // Keyspace is the keyspace the statement is in.
  string Keyspace = 7 [(gogoproto.jsontag) = "keyspace,omitempty"];
  // BatchType is the type of batch.
  string BatchType = 8 [(gogoproto.jsontag) = "type,omitempty"];
  // BatchSize is the batch children statements.
  message BatchChild {
    message Value {
      // Type is the type of the value.
      uint32 Type = 1 [(gogoproto.jsontag) = "type,omitempty"];
      // Contents is the value contents.
      string Contents = 2 [(gogoproto.jsontag) = "contents,omitempty"];
    }
    // ID is the id of the statement.
    string ID = 1 [(gogoproto.jsontag) = "id,omitempty"];
    // Query the CQL statement to execute.
    string Query = 2 [(gogoproto.jsontag) = "query,omitempty"];
    // Values is the values to bind to the query.
    repeated Value Values = 3 [(gogoproto.jsontag) = "values,omitempty"];
  }
  // Children is batch children statements.
  repeated BatchChild Children = 9 [(gogoproto.jsontag) = "children,omitempty"];
}

// CassandraRegister is emitted when a Cassandra client
// request to register for the specified event types
message CassandraRegister {
=======
}

// KubernetesClusterDelete is emitted when a kubernetes cluster resource is deleted.
message KubernetesClusterDelete {
>>>>>>> 245e67ad
  // Metadata is a common event metadata.
  Metadata Metadata = 1 [
    (gogoproto.nullable) = false,
    (gogoproto.embed) = true,
    (gogoproto.jsontag) = ""
  ];
  // User is a common user event metadata.
  UserMetadata User = 2 [
    (gogoproto.nullable) = false,
    (gogoproto.embed) = true,
    (gogoproto.jsontag) = ""
  ];
<<<<<<< HEAD
  // SessionMetadata is a common event session metadata.
  SessionMetadata Session = 3 [
=======
  // ResourceMetadata is a common resource event metadata.
  ResourceMetadata Resource = 3 [
>>>>>>> 245e67ad
    (gogoproto.nullable) = false,
    (gogoproto.embed) = true,
    (gogoproto.jsontag) = ""
  ];
<<<<<<< HEAD
  // Database contains database related metadata.
  DatabaseMetadata Database = 4 [
=======
}

// SSMRun is emitted after an AWS SSM document completes execution.
message SSMRun {
  // Metadata is a common event metadata.
  Metadata Metadata = 1 [
>>>>>>> 245e67ad
    (gogoproto.nullable) = false,
    (gogoproto.embed) = true,
    (gogoproto.jsontag) = ""
  ];
<<<<<<< HEAD
  // EventTypes is the list of event types to register for.
  repeated string EventTypes = 5 [(gogoproto.jsontag) = "events_types,omitempty"];
=======

  // CommandID is the id of the SSM command that was run.
  string CommandID = 2 [(gogoproto.jsontag) = "command_id"];

  // InstanceID is the id of the EC2 instance the command was run on.
  string InstanceID = 3 [(gogoproto.jsontag) = "instance_id"];

  // ExitCode is the exit code resulting from the script run.
  int64 ExitCode = 4 [(gogoproto.jsontag) = "exit_code"];

  // Status represents the success or failure status of a script run.
  string Status = 5 [(gogoproto.jsontag) = "status"];

  // AccountID is the id of the AWS account that ran the command.
  string AccountID = 6 [(gogoproto.jsontag) = "account_id"];

  // Region is the AWS region the command was ran in.
  string Region = 7 [(gogoproto.jsontag) = "region"];
>>>>>>> 245e67ad
}<|MERGE_RESOLUTION|>--- conflicted
+++ resolved
@@ -2952,19 +2952,16 @@
     events.UpgradeWindowStartUpdate UpgradeWindowStartUpdate = 92;
     events.AppSessionEnd AppSessionEnd = 93;
     events.SessionRecordingAccess SessionRecordingAccess = 94;
-<<<<<<< HEAD
-    // Cassandra audit events.
-    events.CassandraBatch CassandraBatch = 95;
-    events.CassandraPrepare CassandraPrepare = 96;
-    events.CassandraRegister CassandraRegister = 97;
-    events.CassandraExecute CassandraExecute = 98;
-=======
     events.KubernetesClusterCreate KubernetesClusterCreate = 96;
     events.KubernetesClusterUpdate KubernetesClusterUpdate = 97;
     events.KubernetesClusterDelete KubernetesClusterDelete = 98;
     events.SSMRun SSMRun = 99;
     events.ElasticsearchRequest ElasticsearchRequest = 100;
->>>>>>> 245e67ad
+    // Cassandra audit events.
+    events.CassandraBatch CassandraBatch = 101;
+    events.CassandraPrepare CassandraPrepare = 102;
+    events.CassandraRegister CassandraRegister = 103;
+    events.CassandraExecute CassandraExecute = 104;
   }
 }
 
@@ -3749,7 +3746,121 @@
   ];
 }
 
-<<<<<<< HEAD
+// KubeClusterMetadata contains common kubernetes cluster information.
+message KubeClusterMetadata {
+  // KubeLabels are the configured cluster labels.
+  map<string, string> KubeLabels = 1 [
+    (gogoproto.nullable) = false,
+    (gogoproto.jsontag) = "kube_labels,omitempty"
+  ];
+}
+
+// KubernetesClusterCreate is emitted when a new kubernetes cluster resource is created.
+message KubernetesClusterCreate {
+  // Metadata is a common event metadata.
+  Metadata Metadata = 1 [
+    (gogoproto.nullable) = false,
+    (gogoproto.embed) = true,
+    (gogoproto.jsontag) = ""
+  ];
+  // User is a common user event metadata.
+  UserMetadata User = 2 [
+    (gogoproto.nullable) = false,
+    (gogoproto.embed) = true,
+    (gogoproto.jsontag) = ""
+  ];
+  // ResourceMetadata is a common resource event metadata.
+  ResourceMetadata Resource = 3 [
+    (gogoproto.nullable) = false,
+    (gogoproto.embed) = true,
+    (gogoproto.jsontag) = ""
+  ];
+  // KubeClusterMetadata is a common kubernetes resource metadata.
+  KubeClusterMetadata KubeClusterMetadata = 4 [
+    (gogoproto.nullable) = false,
+    (gogoproto.embed) = true,
+    (gogoproto.jsontag) = ""
+  ];
+}
+
+// KubernetesClusterUpdate is emitted when an existing kubernetes cluster resource is updated.
+message KubernetesClusterUpdate {
+  // Metadata is a common event metadata.
+  Metadata Metadata = 1 [
+    (gogoproto.nullable) = false,
+    (gogoproto.embed) = true,
+    (gogoproto.jsontag) = ""
+  ];
+  // User is a common user event metadata.
+  UserMetadata User = 2 [
+    (gogoproto.nullable) = false,
+    (gogoproto.embed) = true,
+    (gogoproto.jsontag) = ""
+  ];
+  // ResourceMetadata is a common resource event metadata.
+  ResourceMetadata Resource = 3 [
+    (gogoproto.nullable) = false,
+    (gogoproto.embed) = true,
+    (gogoproto.jsontag) = ""
+  ];
+  // KubeClusterMetadata is a common kubernetes resource metadata.
+  KubeClusterMetadata KubeClusterMetadata = 4 [
+    (gogoproto.nullable) = false,
+    (gogoproto.embed) = true,
+    (gogoproto.jsontag) = ""
+  ];
+}
+
+// KubernetesClusterDelete is emitted when a kubernetes cluster resource is deleted.
+message KubernetesClusterDelete {
+  // Metadata is a common event metadata.
+  Metadata Metadata = 1 [
+    (gogoproto.nullable) = false,
+    (gogoproto.embed) = true,
+    (gogoproto.jsontag) = ""
+  ];
+  // User is a common user event metadata.
+  UserMetadata User = 2 [
+    (gogoproto.nullable) = false,
+    (gogoproto.embed) = true,
+    (gogoproto.jsontag) = ""
+  ];
+  // ResourceMetadata is a common resource event metadata.
+  ResourceMetadata Resource = 3 [
+    (gogoproto.nullable) = false,
+    (gogoproto.embed) = true,
+    (gogoproto.jsontag) = ""
+  ];
+}
+
+// SSMRun is emitted after an AWS SSM document completes execution.
+message SSMRun {
+  // Metadata is a common event metadata.
+  Metadata Metadata = 1 [
+    (gogoproto.nullable) = false,
+    (gogoproto.embed) = true,
+    (gogoproto.jsontag) = ""
+  ];
+
+  // CommandID is the id of the SSM command that was run.
+  string CommandID = 2 [(gogoproto.jsontag) = "command_id"];
+
+  // InstanceID is the id of the EC2 instance the command was run on.
+  string InstanceID = 3 [(gogoproto.jsontag) = "instance_id"];
+
+  // ExitCode is the exit code resulting from the script run.
+  int64 ExitCode = 4 [(gogoproto.jsontag) = "exit_code"];
+
+  // Status represents the success or failure status of a script run.
+  string Status = 5 [(gogoproto.jsontag) = "status"];
+
+  // AccountID is the id of the AWS account that ran the command.
+  string AccountID = 6 [(gogoproto.jsontag) = "account_id"];
+
+  // Region is the AWS region the command was ran in.
+  string Region = 7 [(gogoproto.jsontag) = "region"];
+}
+
 // CassandraSession is emitted when a Cassandra client sends
 // the prepare a CQL statement.
 message CassandraPrepare {
@@ -3785,101 +3896,60 @@
 
 // CassandraExecute is emitted when a Cassandra client executes a CQL statement.
 message CassandraExecute {
-=======
-// KubeClusterMetadata contains common kubernetes cluster information.
-message KubeClusterMetadata {
-  // KubeLabels are the configured cluster labels.
-  map<string, string> KubeLabels = 1 [
-    (gogoproto.nullable) = false,
-    (gogoproto.jsontag) = "kube_labels,omitempty"
-  ];
-}
-
-// KubernetesClusterCreate is emitted when a new kubernetes cluster resource is created.
-message KubernetesClusterCreate {
->>>>>>> 245e67ad
-  // Metadata is a common event metadata.
-  Metadata Metadata = 1 [
-    (gogoproto.nullable) = false,
-    (gogoproto.embed) = true,
-    (gogoproto.jsontag) = ""
-  ];
-  // User is a common user event metadata.
-  UserMetadata User = 2 [
-    (gogoproto.nullable) = false,
-    (gogoproto.embed) = true,
-    (gogoproto.jsontag) = ""
-  ];
-<<<<<<< HEAD
+  // Metadata is a common event metadata.
+  Metadata Metadata = 1 [
+    (gogoproto.nullable) = false,
+    (gogoproto.embed) = true,
+    (gogoproto.jsontag) = ""
+  ];
+  // User is a common user event metadata.
+  UserMetadata User = 2 [
+    (gogoproto.nullable) = false,
+    (gogoproto.embed) = true,
+    (gogoproto.jsontag) = ""
+  ];
   // SessionMetadata is a common event session metadata.
   SessionMetadata Session = 3 [
-=======
-  // ResourceMetadata is a common resource event metadata.
-  ResourceMetadata Resource = 3 [
->>>>>>> 245e67ad
-    (gogoproto.nullable) = false,
-    (gogoproto.embed) = true,
-    (gogoproto.jsontag) = ""
-  ];
-<<<<<<< HEAD
+    (gogoproto.nullable) = false,
+    (gogoproto.embed) = true,
+    (gogoproto.jsontag) = ""
+  ];
   // Database contains database related metadata.
   DatabaseMetadata Database = 4 [
-=======
-  // KubeClusterMetadata is a common kubernetes resource metadata.
-  KubeClusterMetadata KubeClusterMetadata = 4 [
->>>>>>> 245e67ad
-    (gogoproto.nullable) = false,
-    (gogoproto.embed) = true,
-    (gogoproto.jsontag) = ""
-  ];
-<<<<<<< HEAD
+    (gogoproto.nullable) = false,
+    (gogoproto.embed) = true,
+    (gogoproto.jsontag) = ""
+  ];
   // QueryId is the prepared query id to execute.
   string QueryId = 5 [(gogoproto.jsontag) = "query_id,omitempty"];
 }
 
 // CassandraBatch is emitted when a Cassandra client executes a batch of CQL statements.
 message CassandraBatch {
-=======
-}
-
-// KubernetesClusterUpdate is emitted when an existing kubernetes cluster resource is updated.
-message KubernetesClusterUpdate {
->>>>>>> 245e67ad
-  // Metadata is a common event metadata.
-  Metadata Metadata = 1 [
-    (gogoproto.nullable) = false,
-    (gogoproto.embed) = true,
-    (gogoproto.jsontag) = ""
-  ];
-  // User is a common user event metadata.
-  UserMetadata User = 2 [
-    (gogoproto.nullable) = false,
-    (gogoproto.embed) = true,
-    (gogoproto.jsontag) = ""
-  ];
-<<<<<<< HEAD
+  // Metadata is a common event metadata.
+  Metadata Metadata = 1 [
+    (gogoproto.nullable) = false,
+    (gogoproto.embed) = true,
+    (gogoproto.jsontag) = ""
+  ];
+  // User is a common user event metadata.
+  UserMetadata User = 2 [
+    (gogoproto.nullable) = false,
+    (gogoproto.embed) = true,
+    (gogoproto.jsontag) = ""
+  ];
   // SessionMetadata is a common event session metadata.
   SessionMetadata Session = 3 [
-=======
-  // ResourceMetadata is a common resource event metadata.
-  ResourceMetadata Resource = 3 [
->>>>>>> 245e67ad
-    (gogoproto.nullable) = false,
-    (gogoproto.embed) = true,
-    (gogoproto.jsontag) = ""
-  ];
-<<<<<<< HEAD
+    (gogoproto.nullable) = false,
+    (gogoproto.embed) = true,
+    (gogoproto.jsontag) = ""
+  ];
   // Database contains database related metadata.
   DatabaseMetadata Database = 4 [
-=======
-  // KubeClusterMetadata is a common kubernetes resource metadata.
-  KubeClusterMetadata KubeClusterMetadata = 4 [
->>>>>>> 245e67ad
-    (gogoproto.nullable) = false,
-    (gogoproto.embed) = true,
-    (gogoproto.jsontag) = ""
-  ];
-<<<<<<< HEAD
+    (gogoproto.nullable) = false,
+    (gogoproto.embed) = true,
+    (gogoproto.jsontag) = ""
+  ];
 
   // QueryId is the prepared query id to execute.
   string Queries = 5 [(gogoproto.jsontag) = "query_id,omitempty"];
@@ -3911,71 +3981,30 @@
 // CassandraRegister is emitted when a Cassandra client
 // request to register for the specified event types
 message CassandraRegister {
-=======
-}
-
-// KubernetesClusterDelete is emitted when a kubernetes cluster resource is deleted.
-message KubernetesClusterDelete {
->>>>>>> 245e67ad
-  // Metadata is a common event metadata.
-  Metadata Metadata = 1 [
-    (gogoproto.nullable) = false,
-    (gogoproto.embed) = true,
-    (gogoproto.jsontag) = ""
-  ];
-  // User is a common user event metadata.
-  UserMetadata User = 2 [
-    (gogoproto.nullable) = false,
-    (gogoproto.embed) = true,
-    (gogoproto.jsontag) = ""
-  ];
-<<<<<<< HEAD
+  // Metadata is a common event metadata.
+  Metadata Metadata = 1 [
+    (gogoproto.nullable) = false,
+    (gogoproto.embed) = true,
+    (gogoproto.jsontag) = ""
+  ];
+  // User is a common user event metadata.
+  UserMetadata User = 2 [
+    (gogoproto.nullable) = false,
+    (gogoproto.embed) = true,
+    (gogoproto.jsontag) = ""
+  ];
   // SessionMetadata is a common event session metadata.
   SessionMetadata Session = 3 [
-=======
-  // ResourceMetadata is a common resource event metadata.
-  ResourceMetadata Resource = 3 [
->>>>>>> 245e67ad
-    (gogoproto.nullable) = false,
-    (gogoproto.embed) = true,
-    (gogoproto.jsontag) = ""
-  ];
-<<<<<<< HEAD
+    (gogoproto.nullable) = false,
+    (gogoproto.embed) = true,
+    (gogoproto.jsontag) = ""
+  ];
   // Database contains database related metadata.
   DatabaseMetadata Database = 4 [
-=======
-}
-
-// SSMRun is emitted after an AWS SSM document completes execution.
-message SSMRun {
-  // Metadata is a common event metadata.
-  Metadata Metadata = 1 [
->>>>>>> 245e67ad
-    (gogoproto.nullable) = false,
-    (gogoproto.embed) = true,
-    (gogoproto.jsontag) = ""
-  ];
-<<<<<<< HEAD
+    (gogoproto.nullable) = false,
+    (gogoproto.embed) = true,
+    (gogoproto.jsontag) = ""
+  ];
   // EventTypes is the list of event types to register for.
   repeated string EventTypes = 5 [(gogoproto.jsontag) = "events_types,omitempty"];
-=======
-
-  // CommandID is the id of the SSM command that was run.
-  string CommandID = 2 [(gogoproto.jsontag) = "command_id"];
-
-  // InstanceID is the id of the EC2 instance the command was run on.
-  string InstanceID = 3 [(gogoproto.jsontag) = "instance_id"];
-
-  // ExitCode is the exit code resulting from the script run.
-  int64 ExitCode = 4 [(gogoproto.jsontag) = "exit_code"];
-
-  // Status represents the success or failure status of a script run.
-  string Status = 5 [(gogoproto.jsontag) = "status"];
-
-  // AccountID is the id of the AWS account that ran the command.
-  string AccountID = 6 [(gogoproto.jsontag) = "account_id"];
-
-  // Region is the AWS region the command was ran in.
-  string Region = 7 [(gogoproto.jsontag) = "region"];
->>>>>>> 245e67ad
 }