--- conflicted
+++ resolved
@@ -165,8 +165,8 @@
  *
  * The caller must ensure that drive_name points to a valid buffer.
  */
-CGOError handle_tdp_sd_announce(struct Client *client_ptr,
-                                struct CGOSharedDirectoryAnnounce sd_announce);
+enum CGOErrCode handle_tdp_sd_announce(struct Client *client_ptr,
+                                       struct CGOSharedDirectoryAnnounce sd_announce);
 
 /**
  * `read_rdp_output` reads incoming RDP bitmap frames from client at client_ref and forwards them to
@@ -218,13 +218,10 @@
 
 extern enum CGOErrCode handle_bitmap(uintptr_t client_ref, struct CGOBitmap *b);
 
-<<<<<<< HEAD
-extern CGOError handle_remote_copy(uintptr_t client_ref, uint8_t *data, uint32_t len);
+extern enum CGOErrCode handle_remote_copy(uintptr_t client_ref, uint8_t *data, uint32_t len);
 
 /**
  * Shared Directory Acknowledge
  */
-extern CGOError tdp_sd_acknowledge(uintptr_t client_ref, struct CGOSharedDirectoryAcknowledge *ack);
-=======
-extern enum CGOErrCode handle_remote_copy(uintptr_t client_ref, uint8_t *data, uint32_t len);
->>>>>>> 2cb663db
+extern enum CGOErrCode tdp_sd_acknowledge(uintptr_t client_ref,
+                                          struct CGOSharedDirectoryAcknowledge *ack);