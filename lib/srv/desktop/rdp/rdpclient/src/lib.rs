--- conflicted
+++ resolved
@@ -390,11 +390,7 @@
         // Ensure there is no leftover
         let initial_stream = framed.into_inner_no_leftover();
         let (upgraded_stream, server_public_key) =
-<<<<<<< HEAD
-            ironrdp_tls::upgrade(initial_stream, "54.144.205.187").await?;
-=======
             ironrdp_tls::upgrade(initial_stream, &server_socket_addr.ip().to_string()).await?;
->>>>>>> 6665454c
 
         let upgraded =
             ironrdp_tokio::mark_as_upgraded(should_upgrade, &mut connector, server_public_key);
@@ -928,10 +924,6 @@
     input_pdu.to_buffer(&mut data).unwrap();
 
     client.tokio_rt.handle().clone().block_on(async {
-<<<<<<< HEAD
-        // todo(isaiah): need a lock here? client.write_frame is also used in the main bitmap handling loop.
-=======
->>>>>>> 6665454c
         client.write_all(&data).await.unwrap(); // todo(isaiah): handle error
     });
 
